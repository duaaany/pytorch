import torch._C
from torch.autograd import Variable, function
from torch.serialization import validate_cuda_device
from torch.nn import Module, ModuleList, Parameter, Sequential
from torch.jit.frontend import get_jit_class_def, get_jit_def, get_default_args
import torch.backends.cudnn as cudnn
import torch.jit.annotations
import torch._jit_internal as _jit_internal
from torch._jit_internal import _qualified_name
from torch._six import PY2, PY37, with_metaclass, get_function_from_type, \
    string_classes
from ..nn.modules.utils import _single, _pair, _triple, _quadruple, \
    _list_with_default
import torch.testing

import math
from collections import OrderedDict, namedtuple
import textwrap
import sys
import warnings
import weakref
import types
import contextlib
import os
import functools
import copy
import collections
import inspect
import pickle

# These are imported so users can access them from the `torch.jit` module
from torch._jit_internal import Final  # noqa: F401
from torch._jit_internal import ignore, export  # noqa: F401

if sys.version_info[0] > 2:
    import pathlib


def _parse_env(name, default, true_message, false_message):
    value = os.environ.get(name)
    if value is None:
        return default
    if value.lower() in {'1', 'true', 'yes'}:
        return True
    elif value.lower() in {'0', 'false', 'no'}:
        return False
    if value == '1v':
        print(true_message)
        return True
    elif value == '0v':
        print(false_message)
        return False
    raise ValueError('Unknown setting of {}. Try using 0 or 1.'.format(name))


_enabled = _parse_env('PYTORCH_JIT', True, "> Using PyTorch JIT", "> PyTorch JIT DISABLED")
_flatten = torch._C._jit_flatten
_unflatten = torch._C._jit_unflatten
_jit_script_class_compile = torch._C._jit_script_class_compile

# The Python CompilationUnit. All functions and modules defined in Python will
# live in here. It's defined in Python because doing in cpp creates static
# destruction order issues.
_python_cu = torch._C.CompilationUnit()

Future = torch._C.Future
_fork = torch._C.fork
_wait = torch._C.wait


@contextlib.contextmanager
def scope(scope_name):
    tracing_state = torch._C._get_tracing_state()
    if tracing_state:
        tracing_state.push_scope(scope_name)
    try:
        yield
    finally:
        if tracing_state:
            tracing_state.pop_scope()

@contextlib.contextmanager
def optimized_execution(should_optimize):
    stored_flag = torch._C.get_graph_executor_optimize()
    torch._C.set_graph_executor_optimize(should_optimize)
    try:
        yield
    finally:
        torch._C.set_graph_executor_optimize(stored_flag)


DEFAULT_EXTRA_FILES_MAP = torch._C.ExtraFilesMap()


def load(f, map_location=None, _extra_files=DEFAULT_EXTRA_FILES_MAP):
    r"""
        Load a ``ScriptModule`` previously saved with :func:`save <torch.jit.save>`

        All previously saved modules, no matter their device, are first loaded onto CPU,
        and then are moved to the devices they were saved from. If this fails (e.g. because
        the run time system doesn't have certain devices), an exception is raised.
        However, storages can be dynamically remapped to an alternative set of devices
        using the `map_location` argument. Comparing to :func:`torch.load`, `map_location`
        in this function is simplified, which only accepts a string (e.g., 'cpu', 'cuda:0'),
        or torch.device (e.g., torch.device('cpu'))

        Arguments:
            f: a file-like object (has to implement read, readline, tell, and seek),
                or a string containing a file name
            map_location: can a string (e.g., 'cpu', 'cuda:0'), a device (e.g.,
                torch.device('cpu'))
            _extra_files: map from filename to content. The extra
                filenames given in the map would be loaded and their content
                would be stored in the provided map.


        Returns:
            A ``ScriptModule`` object.

        Example: ::

            torch.jit.load('scriptmodule.pt')

            # Load ScriptModule from io.BytesIO object
            with open('scriptmodule.pt', 'rb') as f:
                buffer = io.BytesIO(f.read())

            # Load all tensors to the original device
            torch.jit.load(buffer)

            # Load all tensors onto CPU, using a device
            torch.jit.load(buffer, map_location=torch.device('cpu'))

            # Load all tensors onto CPU, using a string
            torch.jit.load(buffer, map_location='cpu')

            # Load with extra files.
            files = {'metadata.json' : ''}
            torch.jit.load('scriptmodule.pt', _extra_files = files)
            print (files['metadata.json'])
    """
    if isinstance(f, string_classes):
        if not os.path.exists(f):
            raise ValueError("The provided filename {} does not exist".format(f))
    if isinstance(map_location, string_classes):
        map_location = torch.device(map_location)
    elif not (map_location is None or
              isinstance(map_location, torch.device)):
        raise ValueError("map_location should be either None, string or torch.device, "
                         "but got type: " + str(type(map_location)))
    if (str(map_location).startswith('cuda')):
        validate_cuda_device(map_location)

    cu = torch._C.CompilationUnit()
    if isinstance(f, str) or \
            (sys.version_info[0] == 2 and isinstance(f, unicode)) or \
            (sys.version_info[0] == 3 and isinstance(f, pathlib.Path)):
        cpp_module = torch._C.import_ir_module(cu, f, map_location, _extra_files)
    else:
        cpp_module = torch._C.import_ir_module_from_buffer(cu, f.read(), map_location, _extra_files)

    return ScriptModule(_cpp_module=cpp_module)


def save(m, f, _extra_files=DEFAULT_EXTRA_FILES_MAP):
    """
        Save an offline version of this module for use in a separate process. The saved
        module serializes all of the methods, submodules, parameters, and attributes of this
        module. It can be loaded into the C++ API using ``torch::jit::load(filename)`` or into the Python
        API with ``torch.jit.load(filename)``.

        To be able to save a module, it must not make any calls to native Python functions.
        This means that all submodules must be subclasses of ``torch.jit.ScriptModule`` as well.

        .. DANGER::
           All modules, no matter their device, are always loaded onto the CPU during loading.
           This is different from :func:`torch.load`'s semantics and may change in the future.

        Arguments:
            m: a ScriptModule to save
            f: a file-like object (has to implement write and flush) or a string
               containing a file name
            _extra_files: Map from filename to contents which will be stored as part of 'f'

        .. warning::
            If you are using Python 2, ``torch.save`` does NOT support ``StringIO.StringIO``
            as a valid file-like object. This is because the write method should return
            the number of bytes written; ``StringIO.write()`` does not do this.

            Please use something like ``io.BytesIO`` instead.

        Example: ::

            m = torch.jit.ScriptModule()

            # Save to file
            torch.jit.save(m, 'scriptmodule.pt')

            # Save to io.BytesIO buffer
            buffer = io.BytesIO()
            torch.jit.save(m, buffer)

            # Save with extra files
            extra_files = torch._C.ExtraFilesMap()
            extra_files['foo.txt'] = 'bar'
            torch.jit.save(m, 'scriptmodule.pt', _extra_files=extra_files)
    """
    if isinstance(f, str) or \
            (sys.version_info[0] == 2 and isinstance(f, unicode)) or \
            (sys.version_info[0] == 3 and isinstance(f, pathlib.Path)):
        m.save(f, _extra_files=_extra_files)
    else:
        ret = m.save_to_buffer(_extra_files=_extra_files)
        f.write(ret)


def get_trace_graph(f, args=(), kwargs=None, _force_outplace=False, return_inputs=False):
    """
    Trace a function or model, returning a tuple consisting of the both the
    *trace* of an execution, as well as the original return value. If return_inputs,
    also returns the trace inputs as part of the tuple

    Tracing is guaranteed not to change the semantics of the function/module
    that is traced.

    Arguments:
        f (torch.nn.Module or function): the function or module
            to be traced.
        args (tuple or Tensor): the positional arguments to pass to the
            function/module to be traced.  A non-tuple is assumed to
            be a single positional argument to be passed to the model.
        kwargs (dict): the keyword arguments to pass to the function/module
            to be traced.

    Example: Trace a cell.

        >>> trace, out = jit.trace(nn.LSTMCell(), (input, hidden))
        >>> print(trace)
    """
    if kwargs is None:
        kwargs = {}
    if not isinstance(args, tuple):
        args = (args,)
    return LegacyTracedModule(f, _force_outplace, return_inputs)(*args, **kwargs)


def _unique_state_dict(module, keep_vars=False):
    # since Parameter.data always creates a new torch.Tensor instance,
    # id(v) doesn't work with it. So we always get the Parameter or Buffer
    # as values, and deduplicate the params using Parameters and Buffers
    state_dict = module.state_dict(keep_vars=True)
    filtered_dict = type(state_dict)()
    seen_ids = set()
    for k, v in state_dict.items():
        if id(v) in seen_ids:
            continue
        seen_ids.add(id(v))
        if keep_vars:
            filtered_dict[k] = v
        else:
            filtered_dict[k] = v.data
    return filtered_dict


def _create_interpreter_name_lookup_fn(frames_up=1):
    def _get_interpreter_name_for_var(var):
        frame = inspect.currentframe()
        i = 0
        while i < frames_up + 1:
            frame = frame.f_back
            i += 1

        f_locals = frame.f_locals
        f_globals = frame.f_globals

        for k, v in f_locals.items():
            if isinstance(v, torch.Tensor) and var is v:
                return k if k != 'self' else ''
        for k, v in f_globals.items():
            if isinstance(v, torch.Tensor) and var is v:
                return k if k != 'self' else ''
        return ''
    return _get_interpreter_name_for_var


class LegacyTracedModule(Module):
    def __init__(self, inner, force_outplace=False, return_inputs=False):
        super(LegacyTracedModule, self).__init__()
        # inner may be a Module, or it may be an arbitrary callable
        # If it's a Module, we get its parameters automatically, which lets
        # us avoid a special casing functions versus modules.
        self.inner = inner
        self._force_outplace = force_outplace
        self._return_inputs = return_inputs

    def forward(self, *args):
        in_vars, in_desc = _flatten(args)
        # NOTE: use full state, because we need it for BatchNorm export
        # This differs from the compiler path, which doesn't support it at the moment.
        module_state = list(_unique_state_dict(self, keep_vars=True).values())
        try:
            trace, all_trace_inputs = torch._C._tracer_enter(*(in_vars + module_state))
        except Exception as e:
            torch._C._tracer_abandon()
            raise e
        ret_inputs = tuple(x.clone() for x in all_trace_inputs)
        torch._C._tracer_set_force_outplace(self._force_outplace)
        torch._C._tracer_set_get_unique_name_fn(_create_interpreter_name_lookup_fn())
        try:
            trace_inputs = _unflatten(all_trace_inputs[:len(in_vars)], in_desc)
            out = self.inner(*trace_inputs)
            out_vars, _ = _flatten(out)
            torch._C._tracer_exit(tuple(out_vars))
        except Exception:
            torch._C._tracer_abandon()
            raise
        if self._return_inputs:
            return trace, out, ret_inputs
        else:
            return trace, out


def _clone_inputs(args):
    def clone_input(a):
        if a is None:
            return None
        elif isinstance(a, torch.Tensor):
            # TODO: figure out one liner to .clone() and set requires_grad
            v = Variable(a.data.clone(), requires_grad=a.requires_grad)
            if a.grad is not None:
                v.grad = clone_input(v.grad)
            return v
        else:
            return a.clone()
    return function._nested_map(lambda x: isinstance(x, torch.Tensor),
                                clone_input, condition_msg="tensors")(args)


# This is purely for developer debugging.  We are not going to advertise it.
_JIT_DUMP = os.environ.get('PYTORCH_JIT_DUMP', False)
_JIT_TIME = os.environ.get('PYTORCH_JIT_TIME', False)  # CUDA-only timing
_JIT_DISABLE = os.environ.get('PYTORCH_JIT_DISABLE', False)
_JIT_STATS = os.environ.get('PYTORCH_JIT_STATS', False)


def _dump_trace(trace_name, pass_name, input_key, trace):
    if not _JIT_DUMP:
        return

    import torch.contrib._graph_vis as graph_vis

    filename = "{}_{}".format(trace_name, pass_name)
    # TODO: Also paste out the backtrace when the trace was compiled
    # (and maybe also when it was run?)
    with open(filename + ".ir", "w") as f:
        f.write("Input key: {}\n\n{}".format(input_key, str(trace)))
    graph_vis.write(trace.graph(), filename + ".html")


@contextlib.contextmanager
def _time(trace_name, name, time=True):
    if (not _JIT_TIME and not time) or not torch.cuda.is_available():
        yield
        return
    stream = torch.cuda.current_stream()
    start = torch.cuda.Event(enable_timing=True)
    end = torch.cuda.Event(enable_timing=True)
    stream.record_event(start)
    try:
        yield
    finally:
        stream.record_event(end)
        end.synchronize()
        print("{} {} time: {} ms".format(trace_name, name, start.elapsed_time(end)))


def verify(model, args, loss_fn=torch.sum, devices=None):
    """
    Verify that a JIT compiled model has the same behavior as its uncompiled
    version along with its backwards pass.  If your model returns multiple
    outputs, you must also specify a `loss_fn` to produce a loss for which
    the backwards will be computed.

    This function has side-effects (e.g., it executes your model / saves and loads
    parameters), so don't expect the model to come out exactly the same as what
    you passed in.

    Arguments:
        model (compiled torch.nn.Module or function): the module/function to be
            verified.  The module/function definition MUST have been decorated with
            `@torch.jit.compile`.
        args (tuple or Tensor): the positional arguments to pass to the
            compiled function/module to be verified.  A non-tuple is assumed to
            be a single positional argument to be passed to the model.
        loss_fn (function, optional): the loss function to be applied to
            the output of the model, before backwards is invoked.  By default,
            we assume that a model returns a single result, and we :func:`torch.sum`
            before calling backwards; if this is inappropriate, you can pass your
            own loss function.  Note that if a model returns a tuple of results,
            these are passed as separate positional arguments to `loss_fn`.
        devices (iterable of device IDs, optional): the GPU devices which the
            compiled module will be run on.  This determines the RNG state we
            must save when running both compiled and uncompiled versions of the model.
    """
    # TODO: In principle, we track device information in our trace, so it
    # should be possible to check if our execution actually obeyed the 'devices'
    # the user provided.

    # TODO: Consider adding a utility function to torch.jit to test
    # for this case
    if not isinstance(model, torch._C.CompiledFunction):
        raise TypeError("Cannot verify an uncompiled module.  Add @torch.jit.compile to compile it")
    is_module = isinstance(model, Module)

    if not isinstance(args, tuple):
        args = (args,)

    saved_args = _clone_inputs(args)
    if is_module:
        saved_state = copy.deepcopy(model.state_dict())

    def run_fwd_bwd(args, force_trace=False, assert_compiled=False):
        params = list(model.parameters()) if is_module else []
        in_vars, _ = _flatten((args, params))
        # We use a special API to reset the trace and compile it from scratch.
        compiled_fn = model
        if force_trace:
            compiled_fn.clear_cache()
        if assert_compiled:
            hits = compiled_fn.hits
        out = model(*args)
        if assert_compiled and compiled_fn.hits == hits:
            raise RuntimeError("failed to use the compiled function")
        if not isinstance(out, tuple):
            out = (out, )
        if loss_fn == torch.sum and len(out) != 1:
            raise ValueError(("Model returns {} outputs, but default loss function "
                              "(torch.sum) can only handle a single output").format(len(out)))
        out_vars, _ = _flatten(out)
        saved_outs = [v.data.clone() for v in out_vars]
        loss = loss_fn(*out)
        grads = torch.autograd.grad([loss], in_vars)
        # TODO: I'm not sure if the clone here is necessary but it is safer
        saved_grads = [v.data.clone() for v in grads]
        return (saved_outs, saved_grads)

    with torch.random.fork_rng(devices, _caller="torch.jit.verify"):
        uncompiled_outs, uncompiled_grads = run_fwd_bwd(args, force_trace=True)
        assert model.has_trace_for(*args)

    if is_module:
        model.load_state_dict(saved_state)
    compiled_outs, compiled_grads = run_fwd_bwd(args, assert_compiled=True)

    _verify_equal(uncompiled_outs, compiled_outs)
    _verify_equal(uncompiled_grads, compiled_grads)


def _verify_equal(xs, ys):
    for x, y in zip(xs, ys):
        if x.sub(y).abs().max() > 1e-6:
            raise RuntimeError("JIT and real computation mismatch")


def indent(s):
    return '\n'.join(['\t' + line for line in s.splitlines()])


class TracingCheckError(Exception):
    def __init__(self, graph_diff_error, tensor_compare_error, extra_msg=None):
        self.message = 'Tracing failed sanity checks!\n'
        if extra_msg is not None:
            self.message += extra_msg + '\n'
        if graph_diff_error is not None:
            self.message += 'ERROR: Graphs differed across invocations!\n'
            self.message += indent(graph_diff_error) + '\n'
        if tensor_compare_error is not None:
            self.message += 'ERROR: Tensor-valued Constant nodes differed in value ' \
                            'across invocations. This often indicates that the tracer has' \
                            ' encountered untraceable code.\n'
            self.message += indent(tensor_compare_error) + '\n'
        super(TracingCheckError, self).__init__(self.message)


# Check the traced module against a set of user-provided validation inputs
@torch.no_grad()
def _check_trace(check_inputs, func, traced_func, check_tolerance,
                 force_outplace, is_trace_module, _module_class):
    # Note: tracing is independent of optimizations, which consume the trace
    for inputs in check_inputs:

        if isinstance(inputs, torch.Tensor):
            inputs = (inputs,)

        if is_trace_module:
            copied_dict = {}
            for name, data in inputs.items():
                copied_dict[name] = _clone_inputs(data)
            check_mod = torch.jit.trace_module(
                func.__self__ if hasattr(func, '__self__') else func,
                copied_dict,
                check_trace=False,
                _force_outplace=force_outplace,
                _module_class=_module_class,
                _compilation_unit=torch._C.CompilationUnit(),
            )
            check_mod_func = check_mod._c._get_method(traced_func.name)
            inputs = inputs[traced_func.name]
            if isinstance(inputs, (torch.Tensor, dict)):
                inputs = (inputs,)
        else:
            check_mod = torch.jit.trace(
                func,
                _clone_inputs(inputs),
                check_trace=False,
                _force_outplace=force_outplace,
                _module_class=_module_class,
            )
            check_mod_func = check_mod

        def graph_diagnostic_info():
            mod_canonicalized = torch._C._jit_pass_canonicalize(traced_func.graph)
            torch._C._jit_pass_erase_shape_information(mod_canonicalized)
            check_canonicalized = torch._C._jit_pass_canonicalize(check_mod_func.graph)
            torch._C._jit_pass_erase_shape_information(check_canonicalized)

            graph_diff_errors = None
            if str(mod_canonicalized) != str(check_canonicalized):
                import difflib
                graph_diff = difflib.ndiff(str(mod_canonicalized).splitlines(True),
                                           str(check_canonicalized).splitlines(True))
                graph_diff_errors = 'Graph diff:\n' + indent(''.join(graph_diff)) + '\n'

                for n_mod, n_check in zip(mod_canonicalized.nodes(), check_canonicalized.nodes()):
                    if str(n_mod) != str(n_check):
                        graph_diff_errors += 'First diverging operator:\n'
                        node_diff = difflib.ndiff(str(n_mod).splitlines(True),
                                                  str(n_check).splitlines(True))
                        source_printout = 'Node diff:\n' + indent(''.join(node_diff)) + '\n'
                        mod_stack = n_mod.sourceRange()
                        if mod_stack:
                            source_printout += 'Trace source location:\n' + indent(mod_stack) + '\n'
                        check_stack = n_check.sourceRange()
                        if check_stack:
                            source_printout += 'Check source location:\n' + indent(check_stack) + '\n'
                        graph_diff_errors += source_printout

                        break  # For now, only print out the first pair of nodes that diverges

            tensor_compare_errors = None
            # Check Tensor-valued constant nodes
            for n_mod, n_check in zip(mod_canonicalized.nodes(), check_canonicalized.nodes()):
                if n_mod.kind() != n_check.kind():
                    break  # Graphs have already diverged

                if n_mod.kind() == 'prim::Constant' and not (n_mod.mustBeNone() or n_check.mustBeNone()):
                    if n_mod.kindOf('value') != 't' or n_check.kindOf('value') != 't':
                        continue

                    mod_tensor_val = n_mod.t('value')
                    check_tensor_val = n_check.t('value')

                    try:
                        torch.testing.assert_allclose(mod_tensor_val, check_tensor_val)
                    except (RuntimeError, AssertionError) as e:
                        if tensor_compare_errors is None:
                            tensor_compare_errors = ''
                        tensor_compare_errors += 'Node:\n' + indent(str(n_mod)) + '\n'
                        compare_stack = n_mod.sourceRange()
                        if compare_stack:
                            tensor_compare_errors += 'Source Location:\n' + indent(compare_stack) + '\n'
                        tensor_compare_errors += 'Comparison exception: ' + indent(str(e))

                        break  # For now, only print the first diverging pair

            return graph_diff_errors, tensor_compare_errors

        def wrap_retval(x):
            return x if isinstance(x, tuple) else (x,)

        def run_mod_and_filter_tensor_outputs(mod, inputs, running_what):
            try:
                outs = wrap_retval(mod(*_clone_inputs(inputs)))
                outs = [out for out in outs if isinstance(out, torch.Tensor)]
                return outs
            except Exception as e:
                raise TracingCheckError(*graph_diagnostic_info(),
                                        extra_msg='Encountered an exception while running the ' + running_what +
                                                  ' with test inputs.\nException:\n' + indent(str(e)))

        has_warned = [False]

        def maybe_warn_nondeterministic():
            if has_warned[0]:
                return
            has_warned[0] = True
            nondeterm_ops = [op for op in traced_func.graph.nodes() if op.isNondeterministic()]
            if len(nondeterm_ops) > 0:
                nondeterministic_ops_warning = "Trace had nondeterministic nodes. "
                nondeterministic_ops_warning += "Did you forget call .eval() on your model? Nodes:\n"
                nondeterministic_ops_warning += "\n".join([indent(str(op)) for op in nondeterm_ops][:20])
                nondeterministic_ops_warning += "\nThis may cause errors in trace checking. To disable trace checking,"\
                                                " pass check_trace=False to torch.jit.trace()"
                warnings.warn(nondeterministic_ops_warning, category=TracerWarning, stacklevel=5)

        def compare_outputs(original, reference, match_what):
            all_ok = True
            for i, (orig, ref) in enumerate(zip(original, reference)):
                try:
                    torch.testing.assert_allclose(orig.double(), ref.double(), rtol=check_tolerance,
                                                  atol=torch.testing._get_default_tolerance(orig, ref)[1])
                except AssertionError as e:
                    maybe_warn_nondeterministic()
                    warnings.warn('Output nr ' + str(i + 1) + '. of the traced function does not match '
                                  'the corresponding output of the ' + match_what + '. Detailed error:\n' + str(e),
                                  category=TracerWarning, stacklevel=4)
                    all_ok = False

            return all_ok

        traced_outs = run_mod_and_filter_tensor_outputs(traced_func, inputs, 'trace')
        fn_outs = run_mod_and_filter_tensor_outputs(func, inputs, 'Python function')
        if compare_outputs(traced_outs, fn_outs, 'Python function'):
            check_outs = run_mod_and_filter_tensor_outputs(check_mod_func, inputs, 'repeated trace')
            compare_outputs(traced_outs, check_outs, 'repeated trace')

        diag_info = graph_diagnostic_info()
        if any(info is not None for info in diag_info):
            raise TracingCheckError(*diag_info)


class TracerWarning(Warning):
    @staticmethod
    def ignore_lib_warnings():
        # We ignore warnings from all submodules excluding the JIT, because we need them e.g. for _check_trace
        warnings.filterwarnings('ignore', category=TracerWarning, module='torch.(?!jit)')


# We ignore the tracer warnings coming form inside the library, because all our shape
# checks in nn will trigger them.
TracerWarning.ignore_lib_warnings()
torch._C._tracer_warn_use_python()


def make_tuple(example_inputs):
    if isinstance(example_inputs, (torch.Tensor, dict)):
        return (example_inputs,)
    # done primarily so that weird iterables fail here and not pybind11 code
    if not isinstance(example_inputs, tuple):
        return tuple(example_inputs)
    return example_inputs


def make_module(mod, _module_class, _compilation_unit):
    if _module_class is None:
        _module_class = TopLevelTracedModule
    return _module_class(mod, _compilation_unit=_compilation_unit)

def wrap_check_inputs(check_inputs):
    if check_inputs is None:
        return None

    return [{'forward' : c} for c in check_inputs]

def trace(func,
          example_inputs,
          optimize=None,
          check_trace=True,
          check_inputs=None,
          check_tolerance=1e-5,
          _force_outplace=False,
          _module_class=None,
          _compilation_unit=_python_cu):
    """
    Trace a function and return an executable ``ScriptModule`` or ``torch.jit._C.Function``
    that will be optimized using just-in-time compilation.

    .. warning::

        Tracing only correctly records functions and modules which are not data
        dependent (e.g., do not have conditionals on data in tensors) and do not have
        any untracked external dependencies (e.g., perform input/output or
        access global variables). If you trace such models, you may silently get
        incorrect results on subsequent invocations of the model. The tracer
        will try to emit warnings when doing something that may cause an
        incorrect trace to be produced.

    Arguments:
        func (callable or torch.nn.Module):  a Python function or ``torch.nn.Module``
                                             that will be run with ``example_inputs``.
                                             arguments and returns to ``func`` must be tensors
                                             or (possibly nested) tuples that
                                             contain tensors.
        example_inputs (tuple):  a tuple of example inputs that will be passed to the function
                                 while tracing. The resulting trace can be run with
                                 inputs of different types and shapes assuming the traced operations
                                 support those types and shapes. ``example_inputs`` may also be a single
                                 Tensor in which case it is automatically wrapped in a tuple

    Keyword arguments:
        check_trace (bool, optional): check if the same inputs run through
                                      traced code produce the same outputs. Default: ``True``. You might want
                                      to disable this if, for example, your network contains non-
                                      deterministic ops or if you are sure that the network is correct despite
                                      a checker failure.

        check_inputs (list of tuples, optional): A list of tuples of input arguments that should be used
                                                 to check the trace against what is expected. Each tuple
                                                 is equivalent to a set of input arguments that would
                                                 be specified in ``example_inputs``. For best results, pass in a
                                                 set of checking inputs representative of the space of
                                                 shapes and types of inputs you expect the network to see.
                                                 If not specified, the original ``example_inputs`` are used for checking
        check_tolerance (float, optional): Floating-point comparison tolerance to use in the checker procedure.
                                           This can be used to relax the checker strictness in the event that
                                           results diverge numerically for a known reason, such as operator fusion.

    Returns:
        if ``callable`` is ``nn.Module`` or ``forward()`` of ``nn.Module``, ``trace`` returns
        a ``ScriptModule`` object with a single ``forward()`` method containing the traced code.
        The returned ``ScriptModule`` will have the same set of sub-modules and parameters as the
        original ``nn.Module``.
        If ``callable`` is a standalone function, ``trace`` returns ``torch.jit._C.Function``

    Example::

        class Net(nn.Module):
            def __init__(self):
                super(Net, self).__init__()
                self.conv = nn.Conv2d(1, 1, 3)

            def forward(self, x):
                return self.conv(x)

            def weighted_kernel_sum(self, weight):
                return weight * self.conv.weight

        example_weight = torch.rand(1, 1, 3, 3)
        example_forward_input = torch.rand(1, 1, 3, 3)
        n = Net()
        # the following two calls are equivalent
        module = torch.jit.trace_module(n, example_forward_input)
        module = torch.jit.trace_module(n.forward, example_forward_input)

    """
    if not _enabled:
        return func
    if optimize is not None:
        warnings.warn("`optimize` is deprecated and has no effect. Use `with torch.jit.optimized_execution() instead")

    if isinstance(func, torch.jit.ScriptModule):
        # it is hard to trace it because the forward method on ScriptModule is already defined, so it
        # would result in an error.
        warnings.warn('The input to trace is already a ScriptModule, tracing it is a no-op. Returning the object as is.')
        return func

    if isinstance(func, torch.nn.Module):
        return trace_module(func, {'forward': example_inputs}, None,
                            check_trace, wrap_check_inputs(check_inputs),
                            check_tolerance, _force_outplace, _module_class)

    if (hasattr(func, '__self__') and isinstance(func.__self__, torch.nn.Module) and
            func.__name__ == 'forward'):

        return trace_module(func.__self__, {'forward': example_inputs}, None,
                            check_trace, wrap_check_inputs(check_inputs),
                            check_tolerance, _force_outplace, _module_class)

    # Special case for common case of passing a single Tensor
    if isinstance(example_inputs, (torch.Tensor, dict)):
        example_inputs = (example_inputs,)
    # done primarily so that weird iterables fail here and not pybind11 code
    elif not isinstance(example_inputs, tuple):
        example_inputs = tuple(example_inputs)

    var_lookup_fn = _create_interpreter_name_lookup_fn(0)

    if (hasattr(func, '__self__') and isinstance(func.__self__, torch.nn.Module)):
        raise AttributeError("trace doesn't support compiling individual module's functions.\n"
                             "Please use trace_module")

    name = _qualified_name(func)
    if name == '<lambda>':
        name = '_lambda'  # make name a valid identifier
    traced = torch._C._create_function_from_trace(name, func, example_inputs,
                                                  var_lookup_fn,
                                                  _force_outplace)

    # Check the trace against new traces created from user-specified inputs
    if check_trace:
        if check_inputs is not None:
            _check_trace(check_inputs, func, traced, check_tolerance, _force_outplace, False, _module_class)
        else:
            _check_trace([example_inputs], func, traced, check_tolerance, _force_outplace, False, _module_class)

    return traced


def trace_module(mod,
                 inputs,
                 optimize=None,
                 check_trace=True,
                 check_inputs=None,
                 check_tolerance=1e-5,
                 _force_outplace=False,
                 _module_class=None,
                 _compilation_unit=_python_cu):
    """
    Trace a module and return an executable ``ScriptModule`` that will be optimized
    using just-in-time compilation.

    .. warning::

        Tracing only correctly records functions and modules which are not data
        dependent (e.g., do not have conditionals on data in tensors) and do not have
        any untracked external dependencies (e.g., perform input/output or
        access global variables). If you trace such models, you may silently get
        incorrect results on subsequent invocations of the model. The tracer
        will try to emit warnings when doing something that may cause an
        incorrect trace to be produced.

    Arguments:
        mod (torch.nn.Module):           a ``torch.nn.Module`` containing methods whose names are
                                         specified in ``example_inputs``. The given methods will be compiled
                                         as a part of a single `ScriptModule`
        example_inputs (dict):           a dict containing sample inputs indexed by method names in ``mod``
                                         The inputs will be passed to methods whose names correspond to inputs'
                                         keys while tracing.
                                         ``{ 'forward' : example_forward_input, 'method2': example_method2_input}``
    Keyword arguments:
        check_trace (bool, optional): check if the same inputs run through
                                      traced code produce the same outputs. Default: ``True``. You might want
                                      to disable this if, for example, your network contains non-
                                      deterministic ops or if you are sure that the network is correct despite
                                      a checker failure.

        check_inputs (list of dicts, optional): A list of dicts of input arguments that should be used
                                                 to check the trace against what is expected. Each tuple
                                                 is equivalent to a set of input arguments that would
                                                 be specified in ``example_inputs``. For best results, pass in a
                                                 set of checking inputs representative of the space of
                                                 shapes and types of inputs you expect the network to see.
                                                 If not specified, the original ``example_inputs`` are used for checking
        check_tolerance (float, optional): Floating-point comparison tolerance to use in the checker procedure.
                                           This can be used to relax the checker strictness in the event that
                                           results diverge numerically for a known reason, such as operator fusion.

    Returns:
        A ``ScriptModule`` object with a single ``forward()`` method containing the traced code.
        When ``func`` is a ``torch.nn.Module``, the returned ``ScriptModule`` will have the same set of
        sub-modules and parameters as ``func``.

    Example::

        class Net(nn.Module):
            def __init__(self):
                super(Net, self).__init__()
                self.conv = nn.Conv2d(1, 1, 3)

            def forward(self, x):
                return self.conv(x)

            def weighted_kernel_sum(self, weight):
                return weight * self.conv.weight

        example_weight = torch.rand(1, 1, 3, 3)
        example_forward_input = torch.rand(1, 1, 3, 3)
        inputs = {'forward' : example_forward_input, 'weighted_kernel_sum' : example_weight}
        n = Net()
        module = torch.jit.trace_module(n, inputs)

    """
    if not _enabled:
        return mod
    if optimize is not None:
        warnings.warn("`optimize` is deprecated and has no effect. Use `with torch.jit.optimized_execution() instead")

    var_lookup_fn = _create_interpreter_name_lookup_fn(0)

    if not isinstance(mod, torch.nn.Module):
        raise AttributeError("expected torch.nn.Module as the first argument")

    if not isinstance(inputs, dict):
        raise AttributeError("expected a dictionary of (method_name, input) pairs")

    module = make_module(mod, _module_class, _compilation_unit)

    for method_name, example_inputs in inputs.items():
        # this is needed since Module.__call__ sets up some extra tracing
        func = mod if method_name == "forward" else getattr(mod, method_name)
        example_inputs = make_tuple(example_inputs)
        module._c._create_method_from_trace(method_name, func, example_inputs, var_lookup_fn, _force_outplace)
        check_trace_method = module._c._get_method(method_name)

        # Check the trace against new traces created from user-specified inputs
        if check_trace:
            if check_inputs is not None:
                _check_trace(check_inputs, func, check_trace_method,
                             check_tolerance, _force_outplace, True, _module_class)
            else:
                _check_trace([inputs], func, check_trace_method,
                             check_tolerance, _force_outplace, True, _module_class)

        return module


class CompilationUnit(object):
    def __init__(self, lang=None, _frames_up=0):
        self._c = torch._C.CompilationUnit()
        if lang is not None:
            self.define(lang, _frames_up=_frames_up + 1)

    def define(self, lang, rcb=None, _frames_up=0):
        if not rcb:
            rcb = _jit_internal.createResolutionCallback(_frames_up + 1)
        self._c.define(lang, rcb)

    def __getattr__(self, attr):
        r = self._c.find_function(attr)
        if r is None:
            raise AttributeError("'CompilationUnit' has no attribute '{}'".format(attr))
        return r

    def _import(self, src, constants, op_version_set=1):
        """ test import logic for single function, use only for testing """
        src = "op_version_set = {}\n{}".format(op_version_set, src)
        torch._C._jit_import_functions(self._c, src, constants)
        return self


def _try_get_dispatched_fn(fn):
    if not callable(fn):
        return None
    return _jit_internal.boolean_dispatched.get(fn)


def _try_get_overloaded_fn(mod, field):
    return mod._overloads.get(field, None) if isinstance(mod, ScriptModule) else None


class ScriptWarning(Warning):
    pass


def _create_constant_iterable_module(module):
    modules = OrderedDict()

    for key, submodule in module._modules.items():
        if isinstance(submodule, (ModuleList, Sequential)):
            # Make each item in the module a constant
            modules[key] = _create_constant_iterable_module(submodule)
        else:
            modules[key] = _convert_to_script_module(submodule)

    if isinstance(module, Sequential):
        return _ConstSequential(Sequential(modules))
    elif isinstance(module, ModuleList):
        return _ConstModuleList(modules)
    else:
        raise RuntimeError("Only nn.ModuleList and nn.Sequential can be made "
                           "into constant modules, found {}".format(module))


def _make_strong_submodule(field, module, parent):
    if field not in parent._modules:
        # It's not a submodule, don't do anything
        return None

    # Convert the module to a ScriptModule
    new_strong_submodule = _convert_to_script_module(module)

    # Install the ScriptModule on the python side
    parent._modules._python_modules[field] = new_strong_submodule

    return new_strong_submodule


def _try_compile_fn(fn, loc):
    if _jit_internal.is_ignored_fn(fn):
        # Don't do anything for @ignore'd functions
        return None

    if isinstance(fn, torch.nn.Module):
        # Since modules are callable pybind recognizes them as functions, but
        # don't do anything for them
        return None

    if not inspect.isfunction(fn) and not inspect.ismethod(fn):
        raise RuntimeError("`{}` is not a function. Recursive scripting only supports "
                           "Python functions or methods currently.\n"
                           "Consider manually annotating `{}` with @torch.jit.script.".format(fn, fn))

    # We don't have the actual scope where the function was defined, but we can
    # extract the necessary info from the closed over variables on the function
    # object
    rcb = _jit_internal.createResolutionCallbackFromClosure(fn)
    return torch.jit.script(fn, _rcb=rcb)


@contextlib.contextmanager
def _disable_emit_hooks():
    hooks = torch._C._jit_get_emit_hooks()
    torch._C._jit_set_emit_hooks(None, None)
    yield
    torch._C._jit_set_emit_hooks(hooks[0], hooks[1])


def _create_method_from_fn(module, fn):
    if _jit_internal.is_ignored_fn(fn):
        return None
    if not inspect.ismethod(fn):
        return None
    stub = script_method(fn, _jit_internal.createResolutionCallbackFromClosure(fn))
    with _disable_emit_hooks():
        # We don't want to call the hooks here since the graph that is calling
        # this function is not yet complete
        _create_methods_from_stubs(module, (stub,))
    return stub


# ScriptClasses must be new-style classes because we construct them using their
# __new__ method.
def _is_new_style_class(cls):
    if hasattr(cls, '__class__'):
        return ('__dict__' in dir(cls) or hasattr(cls, '__slots__'))


def whichmodule(obj):
    """Find the module an object belong to."""
    module_name = getattr(obj, '__module__', None)
    # Protect the iteration by using a list copy of sys.modules against dynamic
    # modules that trigger imports of other modules upon calls to getattr.
    for name, module in list(sys.modules.items()):
        if name == '__main__' or module is None:
            continue
        try:
            if _getattribute(module, name)[0] is obj:
                return module_name
        except AttributeError:
            pass
    return '__main__'


def _compile_and_register_class(obj, rcb, qualified_name):
    ast = get_jit_class_def(obj, obj.__name__)
    _jit_script_class_compile(qualified_name, ast, rcb)
    _add_script_class(obj, qualified_name)


def script(obj, optimize=None, _frames_up=0, _rcb=None):
    if not _enabled:
        return obj
    if optimize is not None:
        warnings.warn("`optimize` is deprecated and has no effect. Use `with torch.jit.optimized_execution() instead")

    if isinstance(obj, torch.nn.Module):
        return _convert_to_script_module(obj)

    qualified_name = _qualified_name(obj)
    if inspect.isclass(obj):
        if not _is_new_style_class(obj):
            raise RuntimeError("TorchScript classes must be new-style classes. Please inherit from 'object'")
        if _rcb is None:
            _rcb = _jit_internal.createResolutionCallback(_frames_up + 1)
        _compile_and_register_class(obj, _rcb, qualified_name)
        return obj
    else:
        ast = get_jit_def(obj)
        if _rcb is None:
            closure_rcb = _jit_internal.createResolutionCallbackFromClosure(obj)
            stack_rcb = _jit_internal.createResolutionCallback(_frames_up + 1)

            def _rcb(name):
                # since type comments aren't captured in the function's closures,
                # we still need to try to the rcb based on stack frames if the
                # closure rcb fails
                result = closure_rcb(name)
                if result:
                    return result
                return stack_rcb(name)
        fn = torch._C._jit_script_compile(qualified_name, ast, _rcb, get_default_args(obj))
        # Forward docstrings
        fn.__doc__ = obj.__doc__
        return fn


ScriptMethodStub = namedtuple('ScriptMethodStub', ('resolution_callback', 'def_', 'original_method'))


def script_method(fn, _rcb=None):
    if not _enabled:
        return fn
    # NOTE: we need to traverse two frames here because the meta-class frame
    # for ScriptModule will be present, as opposed to invoking @script on a
    # a function or invoking define() on a CompilationUnit.
    # The stack will look like:
    #
    # 0. createResolutionCallback()
    # 1. script_method()
    # 2. ScriptModule metaclass frame
    # 3. Surrounding scope
    #
    # createResolutionCallback internally adds 1 to get us to the scope of this
    # function (the calling function). Adding 2 gets us to the proper surrounding scope.
    if _rcb is None:
        _rcb = _jit_internal.createResolutionCallback(frames_up=2)
    ast = get_jit_def(fn, self_name="ScriptModule")
    return ScriptMethodStub(_rcb, ast, fn)



# These OrderedDictWrapper classes replace the actual OrderedDicts in
# module with versions that get/set properties inside of script::Module.
# This allows us to reuse most of nn.Module while still storing the
# data in C++.
# Each OrderedDict needs to support:
#  x not in view
#  x in view
#  view[name] = ...
#  view.values()
#  del view[name]
#  view.items()
#  view.keys()
#  len(view)

class OrderedDictWrapper(object):
    def __init__(self, module):
        self.module = module

    def keys(self):
        return [k for k, v in self.items()]

    def values(self):
        return [v for k, v in self.items()]

    def __len__(self):
        return len(self.values())

    def __delitem__(self, k):
        raise RuntimeError("cannot delete methods or parameters of a script module")

    def items(self):
        raise NotImplementedError

    def __contains__(self, k):
        raise NotImplementedError

    def __getitem__(self, k):
        raise NotImplementedError

    def __setitem__(self, k, v):
        raise NotImplementedError


class OrderedModuleDict(OrderedDictWrapper):
    def __init__(self, module):
        super(OrderedModuleDict, self).__init__(module)
        # contains _both_ script modules and non-script python-only modules

        # because script modules are subclassed in python and the
        # C++ script::Module class will not hold references to them,
        # to ensure that you always get the same python value here
        # we store it in the python dict as well
        self._python_modules = OrderedDict()

    def items(self):
        r = self._python_modules.items()
        return r

    def __contains__(self, k):
        return k in self._python_modules

    def __setitem__(self, k, v):
        if k in self._python_modules:
            raise RuntimeError("Cannot re-assign modules in a ScriptModule, "
                               "tried to replace existing module '{}': {}".format(k, v))
        if isinstance(v, ScriptModule):
            self.module._register_module(k, v._c)

        self._python_modules[k] = v

    def __getitem__(self, k):
        return self._python_modules[k]


class OrderedParameterDict(OrderedDictWrapper):
    def __init__(self, module):
        super(OrderedParameterDict, self).__init__(module)

    def items(self):
        return [(name, param) for name, param in self.module._get_parameters()]

    def __setitem__(self, k, v):
        self.module._register_parameter(k, v, False)

    def __contains__(self, k):
        return self.module._has_parameter(k)

    def __getitem__(self, k):
        if k not in self:
            raise KeyError(k)
        return self.module._get_parameter(k)


class OrderedBufferDict(OrderedDictWrapper):
    def __init__(self, module):
        super(OrderedBufferDict, self).__init__(module)

    def items(self):
        return [(name, param) for name, _, param in
                self.module._get_attributes() if isinstance(param, torch.Tensor)]

    def __setitem__(self, k, v):
        self.module._register_buffer(k, v)

    def __contains__(self, k):
        return self.module._has_buffer(k)

    def __getitem__(self, k):
        if k not in self:
            raise KeyError(k)
        return self.module._get_buffer(k)

# base types that can be constants
# in addition, tuples and lists of these base types are also considered constants
# If you edit this list, then you also need to edit the handlers in
# ConstantValue in jit/script/init.cpp
_constant_types = (bool, float, int, str, type(None), types.FunctionType, torch.device, torch.layout, torch.dtype)


def _get_valid_constant(attr, v):
    if isinstance(v, _constant_types):
        return v
    elif isinstance(v, tuple) or isinstance(v, list):
        return tuple(_get_valid_constant(attr, x) for x in v)
    constants = ", ".join(typ.__name__ for typ in _constant_types)
    raise TypeError(textwrap.dedent("""
        '{}' object for attribute '{}' is not a valid constant.
        Valid constants are:
          1. a nn.ModuleList
          2. a value of type {{{}}}
          3. a list or tuple of (2)
        """.format(type(v).__name__, attr, constants)))


def _create_methods_from_stubs(self, stubs):
    defs = [m.def_ for m in stubs]
    rcbs = [m.resolution_callback for m in stubs]
    defaults = [get_default_args(m.original_method) for m in stubs]
    self._c._create_methods(self, defs, rcbs, defaults)

# For each user-defined class that subclasses ScriptModule this meta-class,
# (1) finds all the methods annotated with @script_method
# in a ScriptModule and removes them from the class attributes, and
# (2) puts a wrapper around the class's __init__ method to register
# all of the script_methods with the module after the original __init__
# has run. This has to occur after the user-defined __init__ so that
# submodules and parameters are initialized _before_ the script compiler
# resolve references to `self.param` or `self.module`.


class ScriptMeta(type):
    # this has to inherit from pybind11's metaclass otherwise we get
    # issues because ScriptModule inherits from torch._C.ScriptModule,
    # a pybind11 type
    def __init__(cls, name, bases, attrs):
        # initialize inherited properties
        cls._methods = {}
        cls._constants_set = set(getattr(cls, '__constants__', ()))
        for base in reversed(bases):
            for k, v in getattr(base, '_methods', {}).items():
                cls._methods[k] = v
            base_constants = getattr(base, '_constants_set', set())
            cls._constants_set = cls._constants_set.union(base_constants)

        # find all the script methods of the current class
        for k, v in sorted(attrs.items()):
            if isinstance(v, ScriptMethodStub):
                delattr(cls, k)
                cls._methods[v.original_method.__name__] = v

        original_init = getattr(cls, '__init__', lambda self: None)
        cls._overloads = dict(getattr(cls, '__overloads__', {}))

        # after the user's __init__ register all the script methods
        # with the module
        @functools.wraps(original_init)
        def init_then_register(self, *args, **kwargs):
            original_init(self, *args, **kwargs)
            if type(self) == cls:
                # this is the init of the concrete type of self,
                # we have already resolved all _methods
                methods = [v for k, v in sorted(cls._methods.items())]
                _create_methods_from_stubs(self, methods)

        cls.__init__ = init_then_register
        return super(ScriptMeta, cls).__init__(name, bases, attrs)


if _enabled:

    # this is a Python 'non-data descriptor' that causes the first access
    # to ScriptModule's forward to lookup the forward method and stash
    # it in the objects dict. Due to the standard rules for attribute lookup
    # subsequent lookups will just directly return the previously looked up method.
    # This is necessary because nn.Module defines forward as a method. If we
    # did nothing __getattr__ would not be called. Instead we'd get nn.Module.forward
    # which always throws an exception.
    class _CachedForward(object):
        def __get__(self, obj, cls):
            return self.__getattr__('forward')

    class ScriptModule(with_metaclass(ScriptMeta, Module)):
        r"""
        The core data structure in TorchScript is the ``ScriptModule``. It is an
        analogue of torch's ``nn.Module`` and represents an entire model as a tree of
        submodules. Like normal modules, each individual module in a ``ScriptModule`` can
        have submodules, parameters, and methods. In ``nn.Module``\s methods are implemented
        as Python functions, but in ``ScriptModule``\s methods are implemented as
        TorchScript functions,  a statically-typed subset of Python that contains all
        of PyTorch's built-in Tensor operations. This difference allows your
        ScriptModules code to run without the need for a Python interpreter.

        ``ScriptModule``\s be created in two ways:

        **Tracing:**

            Using ``torch.jit.trace`` and ``torch.jit.trace_module``, you can turn an existing module or Python
            function into a TorchScript ``torch._C.Function`` or ``ScriptModule``. You must provide example inputs,
            and we run the function, recording the operations performed on all the tensors.
            * The resulting recording of a standalone function produces ``torch._C.Function``.
            * The resulting recording of ``forward`` function of ``nn.Module`` or ``nn.Module`` produces ``ScriptModule``.
            This module also contains any parameters that the original
            module had as well.

            Example (tracing a function)::

                import torch
                def foo(x, y):
                    return 2 * x + y
                traced_foo = torch.jit.trace(foo, (torch.rand(3), torch.rand(3)))

            .. note::
                Tracing a standalone function will construct a ``torch._C.Function``
                Tracing ``nn.Module``s ``forward`` will construct a ``ScriptModule``

            Example (tracing an existing module)::

                import torch
                class Net(nn.Module):
                    def __init__(self):
                        super(Net, self).__init__()
                        self.conv = nn.Conv2d(1, 1, 3)

                    def forward(self, x):
                        return self.conv(x)

                    def weighted_kernel_sum(self, weight):
                        return weight * self.conv.weight


                n = Net()
                example_weight = torch.rand(1, 1, 3, 3)
                example_forward_input = torch.rand(1, 1, 3, 3)

                # all three trace calls below are equivalent
                # and construct `ScriptModule` with a single `forward` method
                module = torch.jit.trace(n.forward, example_forward_input) # produces ScriptModule with `forward`
                module = torch.jit.trace(n, example_forward_input) # produces ScriptModule with `forward`
                module = torch.jit.trace_module(n, inputs) # produces ScriptModule with `forward`

                inputs = {'forward' : example_forward_input, 'weighted_kernel_sum' : example_weight}
                # trace_module produces `ScriptModule` with two methods:
                # `forward` and `weighted_kernel_sum`
                module = torch.jit.trace_module(n, inputs, True, True)

            .. note::

                * The first three trace/trace_module calls are equivalent and return ``ScriptModule``
                with a single ``forward`` method.
                * The last ``trace_module`` call produces a ``ScriptModule`` with two methods.
                Tracing only records operations done when the given function is run on the given
                tensors. Therefore, the returned ``ScriptModule`` will always run the same traced
                graph on any input. This has some important implications when your module is
                expected to run different sets of operations, depending on the input and/or the
                module state. For example,

                    + Tracing will not record any control-flow like if-statements or loops. When
                      this control-flow is constant across your module, this is fine and it often
                      inlines the control-flow decisions. But sometimes the control-flow is
                      actually part of the model itself. For instance, a recurrent network is
                      a loop over the (possibly dynamic) length of an input sequence.

                    + In the returned ``ScriptModule``, operations that have different behaviors
                      in ``training`` and ``eval`` modes will always behave as if it is in the
                      mode it was in during tracing, no matter which mode the ``ScriptModule``
                      is in.

                In cases like these, tracing would not be appropriate and scripting is a better
                choice.

        **Scripting:**

            You can write TorchScript code directly using Python syntax. You do this
            using the ``@torch.jit.script`` decorator (for functions) or
            ``@torch.jit.script_method`` decorator (for methods) on subclasses of
            ``ScriptModule``. With this decorator the body of the annotated function is
            directly translated into TorchScript. TorchScript itself is a subset of
            the Python language, so not all features in Python work, but we provide
            enough functionality to compute on tensors and do control-dependent
            operations.

            Example (scripting a function)::

                import torch
                @torch.jit.script
                def foo(x, y):
                    if x.max() > y.max():
                        r = x
                    else:
                        r = y
                    return r

            .. note::
                A ``@torch.jit.script`` decorator will construct a ``ScriptModule`` with a single
                ``forward`` method that implements the function. The resulting
                ``ScriptModule`` has no parameters or attributes.

            Example (scripting a simple module with a Parameter)::

              import torch
              class MyModule(torch.jit.ScriptModule):
                  def __init__(self, N, M):
                      super(MyModule, self).__init__()
                      self.weight = torch.nn.Parameter(torch.rand(N, M))

                  @torch.jit.script_method
                  def forward(self, input):
                      return self.weight.mv(input)

            Example (scripting a module with traced submodules)::

                import torch
                import torch.nn as nn
                import torch.nn.functional as F

                class MyScriptModule(torch.jit.ScriptModule):
                    def __init__(self):
                        super(MyScriptModule, self).__init__()
                        # torch.jit.trace produces a ScriptModule's conv1 and conv2
                        self.conv1 = torch.jit.trace(nn.Conv2d(1, 20, 5), torch.rand(1, 1, 16, 16))
                        self.conv2 = torch.jit.trace(nn.Conv2d(20, 20, 5), torch.rand(1, 20, 16, 16))

                    @torch.jit.script_method
                    def forward(self, input):
                      input = F.relu(self.conv1(input))
                      input = F.relu(self.conv2(input))
                      return input
        """
        def __init__(self, optimize=None, _qualified_name=None, _compilation_unit=None, _cpp_module=None):
            if _qualified_name is None:
                _qualified_name = type(self).__name__
            if _compilation_unit is None:
<<<<<<< HEAD
                _compilation_unit = _python_cu
=======
                _compilation_unit = torch._C.CompilationUnit()
            if optimize is not None:
                warnings.warn("`optimize` is deprecated and has no effect. Use `with torch.jit.optimized_execution() instead")
>>>>>>> 0fa1aab7

            # If we were give a _cpp_module, use that one as the backing cpp
            # module instead of creating a fresh one.
            if _cpp_module is not None:
                self.__dict__['_c'] = _cpp_module
            else:
                self.__dict__['_c'] = torch._C.ScriptModule(_qualified_name, _compilation_unit, True)

            Module.__init__(self)
            self._parameters = OrderedParameterDict(self._c)
            self._buffers = OrderedBufferDict(self._c)
            self._modules = OrderedModuleDict(self._c)

            # If we were given a _cpp_module, recursively create Python
            # ScriptModules that mirror the submodule hierarchy.
            # This has to go last due to quirks in module initialization.
            if _cpp_module is not None:
                for (name, cpp_mod) in self._c._get_modules():
                    setattr(self, name, ScriptModule(_cpp_module=cpp_mod))

        @property
        def graph(self):
            return self.forward.graph

        @property
        def code(self):
            return self.forward.code

        def save(self, *args, **kwargs):
            return self._c.save(*args, **kwargs)

        def save_to_buffer(self, *args, **kwargs):
            return self._c.save_to_buffer(*args, **kwargs)

        def get_debug_state(self, *args, **kwargs):
            return self._c.get_debug_state()

        forward = _CachedForward()

        def __getattr__(self, attr):
            if '_c' not in self.__dict__:
                raise RuntimeError("ScriptModule has not been initialized, did you forget to call super's init?")
            if self._c._has_attribute(attr):
                return self._c._get_attribute(attr)
            if self._c._has_method(attr):
                if attr in self.__class__._methods:
                    original_method = self.__class__._methods[attr].original_method
                    script_method = self._c._get_method(attr)
                    script_method = functools.wraps(original_method)(script_method)
                else:
                    script_method = self._c._get_method(attr)
                # cache method so future calls do not go through __getattr__
                # to improve invocation performance
                self.__dict__[attr] = script_method
                return script_method
            return Module.__getattr__(self, attr)

        def __setattr__(self, attr, value):
            if attr not in self._constants_set:
                if attr == 'training':
                    if self._c._has_attribute('training'):
                        self.__dict__['training'] = value
                        self._c._set_attribute('training', value)
                        return
                if isinstance(value, Attribute):
                    the_type = torch.jit.annotations.ann_to_type(value.type)
                    try:
                        self._c._register_attribute(attr, the_type, value.value)
                    except RuntimeError:
                        raise RuntimeError("Could not register attribute '{}' of type '{}' for a value of type '{}'"
                                           .format(attr, value.type, type(value.value)))
                    return
                return super(ScriptModule, self).__setattr__(attr, value)

            if hasattr(self, attr):
                raise RuntimeError("attempting to re-assign constant '{}' in {}".format(attr, type(self).__name__))

            def conv_module_to_const(module_value):
                if not isinstance(module_value, (ModuleList, Sequential)):
                    return module_value
                for i in range(len(module_value)):
                    module_value[i] = conv_module_to_const(module_value[i])
                if isinstance(module_value, Sequential):
                    return _ConstSequential(module_value)
                else:
                    return _ConstModuleList(module_value)

            if isinstance(value, (ModuleList, Sequential)):
                # special case for list of modules. Modules need to be registered with their
                # parent module. To do this, we create a ConstModuleList, which is itself a module, that
                # contains each of these modules as submodules. The ConstModuleList then
                # is set as an attribute of the parent module.
                super(ScriptModule, self).__setattr__(attr, conv_module_to_const(value))
            else:
                super(ScriptModule, self).__setattr__(attr, _get_valid_constant(attr, value))

        def __dir__(self):
            return sorted(Module.__dir__(self) + self._c._method_names())

        def define(self, lang):
            # We use frames_up=1 to get to the proper surrounding scope. The stack
            # will look like:
            # 0. createResolutionCallback
            # 1. define()
            # 2. surrounding scope.
            #
            # createResolutionCallback internally adds 1 to get us to our frame, then
            # we add 1 to get to the proper surrounding scope.
            rcb = _jit_internal.createResolutionCallback(frames_up=1)
            self._c._define(self, lang, rcb)

        def copy(self):
            m = ScriptModule()

            def module_lookup(names):
                curr = m
                for name in names:
                    if not hasattr(curr, name):
                        setattr(curr, name, ScriptModule())
                    curr = getattr(curr, name)
                return curr._c
            self._c._copy_into(module_lookup, {}, [])
            return m

        def __getstate__(self):
            raise pickle.PickleError(
                "ScriptModules cannot be deepcopied using copy.deepcopy or saved using torch.save. " +
                "Mixed serialization of script and non-script modules is not supported. " +
                "For purely script modules use my_script_module.save(<filename>) instead.")

        def graph_for(self, *args, **kwargs):
            return self.forward.graph_for(*args, **kwargs)

    class WeakScriptModuleProxy(ScriptModule):
        # TODO: [weak script refactor]
        # WeakScriptModule proxy should be deleted since its functionality is
        # subsumed by recursive scripting, and the copying code in init moved
        # to a function to create a ScriptModule from an nn.Module without
        # making a WeakScriptModuleProxy
        """
        Copies the parameters, buffers, constants, attributes, and submodules
        of an nn.Module into itself.
        """
        def __init__(self, original, stubs):
            # Guards behavior of __setattr__ and __getattr__ so ScriptModule
            # __init__ can run correctly
            self.__dict__['_initialized'] = False
            super(WeakScriptModuleProxy, self).__init__(_qualified_name=_qualified_name(type(original)))
            # Store a weak reference to the original module
            self.__dict__["_original"] = weakref.ref(original)

            constants_set = set(getattr(original, "__constants__", []))
            self.__dict__["_constants_set"] = {}

            if not hasattr(original, '_parameters'):
                raise RuntimeError("'{}' has not been initialized, did you forget to call 'super()'?"
                                   .format(type(original).__name__))

            # Copy Parameters and Modules
            for name in dir(original):
                item = getattr(original, name)
                if item is None and name in original._parameters:
                    # XXX: treat None value simply as module attributes instead of adding them to the parameter list
                    # TODO: need to handle this more generally when non-tensor attributes added to module
                    object.__setattr__(self, name, item)
                elif item is self:
                    continue
                elif isinstance(item, (Parameter, Module, Attribute)):
                    ScriptModule.__setattr__(self, name, item)

            # Copy buffers
            for name in original._buffers:
                if original._buffers[name] is None:
                    object.__setattr__(self, name, None)
                else:
                    self.register_buffer(name, original._buffers[name])

            # Constants annotated via `Final[T]` rather than being added to `__constants__`
            for name, ann in getattr(original, '__annotations__', {}).items():
                if torch._jit_internal.is_final(ann):
                    constants_set.add(name)

            # Copy constants
            self.__dict__["_constants_set"] = constants_set
            for name in self.__dict__["_constants_set"]:
                if hasattr(original, name):
                    if (name in original._parameters or name in original._buffers) and item is not None:
                        # for 'None' parameters/buffers, don't actually add their values if it exists
                        continue
                    ScriptModule.__setattr__(self, name, getattr(original, name))

            # Copy annotations, pull types from `__annotations__` or try to infer
            # the type if possible
            class_annotations = getattr(original, '__annotations__', {})
            for name in dir(original):
                if name in ("training", "__dict__"):
                    # TODO: removing this skip should let us remove the code to add training as an
                    # attribute in python_sugared_value.cpp
                    continue
                if hasattr(self, name):
                    # Don't re-copy properties
                    continue
                item = getattr(original, name)
                if name in class_annotations:
                    the_type = torch.jit.annotations.ann_to_type(class_annotations[name])
                else:
                    the_type = torch._C._jit_try_infer_type(item)
                if the_type is not None:
                    self._c._register_attribute(name, the_type, item)

            # Copy overloads
            self.__dict__["_overloads"] = dict(getattr(original, "__overloads__", {}))

            self.__dict__["_initialized"] = True
            self.__dict__["_original_type"] = type(original)
            _create_methods_from_stubs(self, stubs)

        def __getattr__(self, attr):
            # Try to get the attribute directly, if that fails, fall back to the
            # weak module itself
            try:
                return ScriptModule.__getattr__(self, attr)
            except AttributeError as e:
                # unwrap the original
                original_module = self.__dict__["_original"]()
                if original_module and self.__dict__["_initialized"]:
                    # get attr from original if it is still alive
                    return getattr(original_module, attr)
                elif self.__dict__["_initialized"]:
                    # original module is dead, try looking up the value on the
                    # original type
                    fn = getattr(self.__dict__["_original_type"], attr, None)
                    if fn is not None and inspect.isroutine(fn):
                        # bind the function to this instance and return it
                        return fn.__get__(self, self.__dict__["_original_type"])
                # If it's not on this module and it wasn't on the original
                # module (or the original is dead), throw the exception
                raise e

        def __setattr__(self, attr, value):
            # Once constructed, no new properties can be set

            if not self.__dict__["_initialized"]:
                # If constructing, don't fall back to original module
                return ScriptModule.__setattr__(self, attr, value)

            if hasattr(self, attr):
                return ScriptModule.__setattr__(self, attr, value)
            else:
                raise AttributeError("Cannot set new attribute '{}' on "
                                     "weak script module once it has been "
                                     "created".format(attr))

else:
    class ScriptModule(torch.nn.Module):
        def __init__(self):
            super(ScriptModule, self).__init__()


def _convert_to_script_module(mod):
    """
    Makes a ScriptModule from an nn.Module. If `_methods` is provided,
    these methods are treated as @script_methods. If not, it defaults to
    `('forward',)`. Methods accessed in forward are scripted on demand.
    """
    if isinstance(mod, ScriptModule):
        return mod

    if isinstance(mod, (ModuleList, Sequential)):
        # Create constant versions for the iterable modules
        return _create_constant_iterable_module(mod)

    methods = ()
    if hasattr(mod, 'forward'):
        if mod.forward.__func__ == torch.nn.Module.forward:
            raise RuntimeError("No forward method was defined on {}".format(mod))
        if not _jit_internal.is_ignored_fn(mod.forward):
            methods = ('forward',)
    exported = []
    for name in dir(mod):
        item = getattr(mod, name)
        if callable(item):
            if _jit_internal.get_torchscript_modifier(item) is _jit_internal.FunctionModifiers.EXPORT:
                exported.append(name)
    methods = methods + tuple(exported)

    def make_stub(method):
        func = get_function_from_type(type(mod), method)
        return script_method(func, _jit_internal.createResolutionCallbackFromClosure(func))

    stubs = list(map(make_stub, methods))
    return WeakScriptModuleProxy(mod, stubs)


def _get_methods(cls):
    import inspect
    # In Python 3 unbound methods are functions, but in Python 2 they are methods
    return inspect.getmembers(cls, predicate=lambda x: inspect.isfunction(x) or inspect.ismethod(x))


_compiled_methods_whitelist = {
    'forward', 'register_buffer', 'register_parameter', 'add_module',
    '_apply', 'apply', 'cuda', 'cpu', 'to', 'type', 'float', 'double', 'half',
    'state_dict', '_save_to_state_dict', 'load_state_dict',
    '_load_from_state_dict', '_named_members', 'parameters', 'named_parameters',
    'buffers', 'named_buffers', 'children', 'named_children', 'modules',
    'named_modules', 'zero_grad', 'share_memory', '_get_name', 'extra_repr',
    '_slow_forward', '_tracing_name', 'eval', 'train',
}


def _make_fail(name):
    def fail(self, *args, **kwargs):
        raise RuntimeError(name + " is not supported on ScriptModules")
    return fail


for name, method in _get_methods(torch.nn.Module):
    if name.startswith('__'):
        continue
    if name not in ScriptModule.__dict__ and name not in _compiled_methods_whitelist:
        setattr(ScriptModule, method.__name__, _make_fail(name))


class TracedModule(ScriptModule):
    __frozen = False

    def __init__(self, orig, id_set=None, _compilation_unit=None):
        # XXX: orig can be a nn.Module or a function!
        super(TracedModule, self).__init__(_qualified_name=_jit_internal._qualified_name(orig.__class__),
                                           _compilation_unit=_compilation_unit)
        if id_set is None:
            id_set = set()

        assert(isinstance(orig, torch.nn.Module))
        self._name = 'TracedModule[' + type(orig).__name__ + ']'

        def check_unique(param):
            if param in id_set:
                raise ValueError("TracedModules don't support parameter sharing between modules")
            id_set.add(param)

        self.training = orig.training

        for name, param in orig._parameters.items():
            if param is not None:
                self._parameters[name] = param
                check_unique(param)
        for name, buf in orig._buffers.items():
            if buf is not None:
                self._buffers[name] = buf
                check_unique(buf)

        if orig._backward_hooks or orig._forward_hooks or orig._forward_pre_hooks:
            raise ValueError("Modules that have hooks assigned can't be compiled")

        for name, submodule in orig._modules.items():
            if isinstance(submodule, ScriptModule):
                self._modules[name] = submodule
            else:
                self._modules[name] = TracedModule(submodule, id_set)

        self._freeze()

    def forward(self, *args, **kwargs):
        raise RuntimeError('Trace submodules cannot be called.')

    def _freeze(self):
        self.__frozen = True

    def _get_name(self):
        return self._name

    def __setattr__(self, attr, value):
        if not self.__frozen or hasattr(self, attr):
            return super(TracedModule, self).__setattr__(attr, value)
        raise RuntimeError("Cannot set new properties on a traced module.")


if _enabled:
    class TopLevelTracedModule(TracedModule):
        forward = _CachedForward()


class _ConstModuleList(ScriptModule):
    def __init__(self, modules):
        super(_ConstModuleList, self).__init__()

        if isinstance(modules, OrderedDict):
            for key, module in modules.items():
                if isinstance(module, torch.nn.Module):
                    module = _convert_to_script_module(module)
                self.add_module(key, module)
        else:
            for i, module in enumerate(modules):
                if isinstance(module, torch.nn.Module):
                    module = _convert_to_script_module(module)
                self.add_module(str(i), module)

    def __getitem__(self, idx):
        if isinstance(idx, slice):
            return _ConstModuleList(list(self._modules.values())[idx])
        else:
            if not (-len(self) <= idx < len(self)):
                raise IndexError('index {} is out of range'.format(idx))
            if idx < 0:
                idx += len(self)
            return self._modules[str(idx)]

    def __len__(self):
        return len(self._modules)

    def __iter__(self):
        return iter(self._modules.values())

    def __dir__(self):
        keys = super(_ConstModuleList, self).__dir__()
        keys = [key for key in keys if not key.isdigit()]
        return keys


class _ConstSequential(_ConstModuleList):
    __constants__ = ['mods']

    def __init__(self, mods):
        super(_ConstSequential, self).__init__(mods._modules)

        # we define the forward method via self.define rather than
        # making it a direct class member (with a @script) annotation
        # because, in optimized runtime environments where only .pyc files
        # are shipped, we cant retrieve the source code.
        # TODO: find a workaround for this and remove this hack
        self.define("""
        def forward(self, input):
            for m in self:
                input = m(input)
            return input
        """)


_builtin_table = None

_modules_containing_builtins = (torch, torch._C._nn)


def _unwrap_optional(x):
    assert x is not None, "Unwrapping null optional"
    return x


# lazily built to ensure the correct initialization order
def _get_builtin_table():
    global _builtin_table
    if _builtin_table is not None:
        return _builtin_table
    _builtin_table = {}

    def register_all(mod):
        for name in dir(mod):
            v = getattr(mod, name)
            if callable(v):
                _builtin_table[id(v)] = "aten::" + name
    for mod in _modules_containing_builtins:
        register_all(mod)

    builtin_ops = [
        # Pairs of (function, op_name)
        (_list_with_default, "aten::list_with_default"),
        (_pair, "aten::_pair"),
        (_quadruple, "aten::_quadruple"),
        (_single, "aten::_single"),
        (_triple, "aten::_triple"),
        (_unwrap_optional, "aten::_unwrap_optional"),
        (_wait, 'aten::wait'),
        (cudnn.is_acceptable, "aten::cudnn_is_acceptable"),
        (math.ceil, "aten::ceil"),
        (math.copysign, "aten::copysign"),
        (math.erf, "aten::erf"),
        (math.erfc, "aten::erfc"),
        (math.exp, "aten::exp"),
        (math.expm1, "aten::expm1"),
        (math.fabs, "aten::fabs"),
        (math.floor, "aten::floor"),
        (math.gamma, "aten::gamma"),
        (math.lgamma, "aten::lgamma"),
        (math.log, "aten::log"),
        (math.log10, "aten::log10"),
        (math.log1p, "aten::log1p"),
        (math.pow, "aten::pow"),
        (math.sqrt, "aten::sqrt"),
        (math.isnan, "aten::isnan"),
        (math.asinh, "aten::asinh"),
        (math.atanh, "aten::atanh"),
        (math.cosh, "aten::cosh"),
        (math.sinh, "aten::sinh"),
        (math.tanh, "aten::tanh"),
        (math.acos, "aten::acos"),
        (math.asin, "aten::asin"),
        (math.atan, "aten::atan"),
        (math.atan2, "aten::atan2"),
        (math.cos, "aten::cos"),
        (math.sin, "aten::sin"),
        (math.tan, "aten::tan"),
        (math.asinh, "aten::asinh"),
        (math.atanh, "aten::atanh"),
        (math.acosh, "aten::acosh"),
        (math.sinh, "aten::sinh"),
        (math.cosh, "aten::cosh"),
        (math.tanh, "aten::tanh"),
        (math.fmod, "aten::fmod"),
        (math.modf, "aten::modf"),
        (math.factorial, "aten::factorial"),
        (math.frexp, "aten::frexp"),
        (math.isnan, "aten::isnan"),
        (math.isinf, "aten::isinf"),
        (math.degrees, "aten::degrees"),
        (math.radians, "aten::radians"),
        (math.ldexp, "aten::ldexp"),
        (torch._C._infer_size, "aten::_infer_size"),
        (torch.nn.functional._no_grad_embedding_renorm_, "aten::_no_grad_embedding_renorm_"),
        (torch.nn.functional.assert_int_or_pair, "aten::_assert_int_or_pair"),
        (torch.nn.functional.interpolate, "aten::__interpolate"),
        (torch.nn.functional.upsample_bilinear, "aten::__upsample_bilinear"),
        (torch.nn.functional.upsample_nearest, "aten::__upsample_nearest"),
        (torch.nn.functional.upsample, "aten::__upsample"),
        (torch.nn.init._no_grad_fill_, "aten::_no_grad_fill_"),
        (torch.nn.init._no_grad_normal_, "aten::_no_grad_normal_"),
        (torch.nn.init._no_grad_uniform_, "aten::_no_grad_uniform_"),
        (torch.nn.init._no_grad_zero_, "aten::_no_grad_zero_"),
        (torch.nn.utils.rnn.get_packed_sequence, "aten::_pack_sequence"),
        (warnings.warn, "aten::warn"),
    ]

    for builtin, aten_op in builtin_ops:
        _builtin_table[id(builtin)] = aten_op
    if not PY2:
        _builtin_table[id(math.gcd)] = "aten::gcd"
        _builtin_table[id(math.isfinite)] = "aten::isfinite"
    if PY37:
        _builtin_table[id(math.remainder)] = "aten::mathremainder"

    return _builtin_table


def _register_builtin(fn, op):
    _get_builtin_table()[id(fn)] = op


def _find_builtin(fn):
    return _get_builtin_table().get(id(fn))

# qualified_name => ScriptClass mapping
_script_classes = {}


def _add_script_class(cls, name):
    cls.__torch_script_class__ = True
    global _script_classes
    _script_classes[name] = cls


def _get_script_class(name):
    global _script_classes
    if name not in _script_classes:
        raise RuntimeError("Unknown reference to ScriptClass '{}'. "
                           "Did you forget to import it?".format(name))
    return _script_classes[name]

# torch.jit.Error
Error = torch._C.JITException

def _get_named_tuple_properties(obj):
    assert issubclass(obj, tuple) and hasattr(obj, '_fields')
    fields = list(obj._fields)
    annotations = []
    has_annotations = hasattr(obj, '__annotations__')
    for field in fields:
        if has_annotations and field in obj.__annotations__:
            annotations.append(torch.jit.annotations.ann_to_type(obj.__annotations__[field]))
        else:
            annotations.append(torch._C.TensorType.get())
    return type(obj).__name__, fields, annotations

def _create_named_tuple(t, unqual_name, field_names):
    TupleType = collections.namedtuple(unqual_name, field_names)
    return TupleType(*t)

class _disable_tracing(object):
    def __enter__(self):
        self.state = torch._C._get_tracing_state()
        torch._C._set_tracing_state(None)

    def __exit__(self, *args):
        torch._C._set_tracing_state(self.state)
        self.state = None


# for use in python if using annotate
def annotate(the_type, the_value):
    # noop in python
    return the_value


Attribute = collections.namedtuple('Attribute', ['value', 'type'])

last_executed_optimized_graph = torch._C._last_executed_optimized_graph


def _graph_for(self, *args, **kwargs):
    self(*args, **kwargs)
    return last_executed_optimized_graph()

torch._C.ScriptMethod.graph_for = _graph_for
torch._C.Function.graph_for = _graph_for
Function = torch._C.Function

if not torch._C._jit_init():
    raise RuntimeError("JIT initialization failed")<|MERGE_RESOLUTION|>--- conflicted
+++ resolved
@@ -1461,13 +1461,9 @@
             if _qualified_name is None:
                 _qualified_name = type(self).__name__
             if _compilation_unit is None:
-<<<<<<< HEAD
                 _compilation_unit = _python_cu
-=======
-                _compilation_unit = torch._C.CompilationUnit()
             if optimize is not None:
                 warnings.warn("`optimize` is deprecated and has no effect. Use `with torch.jit.optimized_execution() instead")
->>>>>>> 0fa1aab7
 
             # If we were give a _cpp_module, use that one as the backing cpp
             # module instead of creating a fresh one.
