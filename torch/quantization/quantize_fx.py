import torch
from torch.fx import GraphModule  # type: ignore
from torch.fx.symbolic_trace import Tracer  # type: ignore
from .fx import Fuser  # noqa: F401
from .fx import Quantizer  # noqa: F401
from .fx.utils import graph_pretty_str  # noqa: F401
from .fx.utils import get_custom_module_class_keys  # noqa: F401
from torch.nn.intrinsic import _FusedModule
from typing import Dict, Any, List, Callable

def _check_is_graph_module(model: torch.nn.Module) -> None:
    if not isinstance(model, GraphModule):
        raise ValueError(
            'input model must be a GraphModule, ' +
            'Got type:' + str(type(model)) + ' Please make ' +
            'sure to follow the tutorials.')

def _swap_ff_with_fxff(model: torch.nn.Module) -> None:
    r""" Swap FloatFunctional with FXFloatFunctional
    """
    modules_to_swap = []
    for name, module in model.named_children():
        if isinstance(module, torch.nn.quantized.FloatFunctional):
            modules_to_swap.append(name)
        else:
            _swap_ff_with_fxff(module)

    for name in modules_to_swap:
        del model._modules[name]
        model._modules[name] = torch.nn.quantized.FXFloatFunctional()

def _fuse_fx(
        graph_module: GraphModule,
        fuse_custom_config_dict: Dict[str, Any] = None) -> GraphModule:
    r""" Internal helper function to fuse modules in preparation for quantization

    Args:
        graph_module: GraphModule object from symbolic tracing (torch.fx.symbolic_trace)
    """
    _check_is_graph_module(graph_module)
    fuser = Fuser()
    return fuser.fuse(graph_module, fuse_custom_config_dict)

class CustomTracer(Tracer):
    def __init__(self, skipped_module_names: List[str],
                 skipped_module_classes: List[Callable]):
        super().__init__()
        self.skipped_module_names = skipped_module_names
        self.skipped_module_classes = skipped_module_classes

    def is_leaf_module(self, m, module_qualified_name):
        return (m.__module__.startswith('torch.nn') and
                not isinstance(m, torch.nn.Sequential)) or \
            module_qualified_name in self.skipped_module_names or \
            type(m) in self.skipped_module_classes or \
            isinstance(m, _FusedModule)


def _prepare_fx(model: torch.nn.Module, qconfig_dict: Any,
                prepare_custom_config_dict: Dict[str, Any] = None,
                is_standalone_module: bool = False) -> GraphModule:
    r""" Internal helper function for prepare_fx
    Args:
      `model`, `qconfig_dict`, `prepare_custom_config_dict`: see docs for :func:`~torch.quantization.prepare_fx`
      `is_standalone_module`: a boolean flag indicates whether we are
      quantizing a standalone module or not, a standalone module
      is a submodule of the parent module that is not inlined in the
forward graph of the parent module,
      the way we quantize standalone module is described in:
      :func:`~torch.quantization._prepare_standalone_module_fx`
    """
    if prepare_custom_config_dict is None:
        prepare_custom_config_dict = {}

    skipped_module_names = prepare_custom_config_dict.get("non_traceable_module_name", [])
    skipped_module_classes = prepare_custom_config_dict.get("non_traceable_module_class", [])

    # swap FloatFunctional with FXFloatFunctional
    _swap_ff_with_fxff(model)

    # symbolically trace the model
    if not is_standalone_module:
        # standalone module and custom module config are applied in top level module
        standalone_module_name_configs = prepare_custom_config_dict.get("standalone_module_name", [])
        skipped_module_names += [config[0] for config in standalone_module_name_configs]

        standalone_module_class_configs = prepare_custom_config_dict.get("standalone_module_class", [])
        skipped_module_classes += [config[0] for config in standalone_module_class_configs]
        float_custom_module_classes = get_custom_module_class_keys(
            prepare_custom_config_dict, "float_to_observed_custom_module_class")
        skipped_module_classes += float_custom_module_classes
    tracer = CustomTracer(skipped_module_names, skipped_module_classes)
    graph_module = GraphModule(model, tracer.trace(model))
    graph_module = _fuse_fx(graph_module, prepare_custom_config_dict)
    quantizer = Quantizer()
    return quantizer.prepare(
        graph_module,
        qconfig_dict,
        prepare_custom_config_dict=prepare_custom_config_dict,
        is_standalone_module=is_standalone_module)

def _prepare_standalone_module_fx(
        model: torch.nn.Module, qconfig_dict: Any,
        prepare_custom_config_dict: Dict[str, Any] = None) -> GraphModule:
    r""" [Internal use only] Prepare a standalone module, so that it can be used when quantizing the
    parent module.
    standalone_module means it a submodule that is not inlined in parent module,
        and will be quantized separately as one unit.

    How the standalone module is observed is specified by `input_quantized_idxs` and
    `output_quantized_idxs` in the prepare_custom_config for the standalone module

    Returns:
        model(GraphModule): prepared standalone module
        attributes:
            _standalone_module_input_quantized_idxs(List[Int]): a list of
                indexes for the graph input that is expected to be quantized,
                same as input_quantized_idxs configuration provided
                for the standalone module
            _standalone_module_output_quantized_idxs(List[Int]): a list of
                indexs for the graph output that is quantized
                same as input_quantized_idxs configuration provided
                for the standalone module
    """
    return _prepare_fx(model, qconfig_dict, prepare_custom_config_dict, is_standalone_module=True)

def fuse_fx(model: torch.nn.Module,
            fuse_custom_config_dict: Dict[str, Any] = None) -> GraphModule:
    r""" Fuse modules like conv+bn, conv+bn+relu etc, model must be in eval mode.
    Fusion rules are defined in torch.quantization.fx.fusion_pattern.py
    Args:
        `model`: a torch.nn.Module model
        `fuse_custom_config_dict`: Dictionary for custom configurations for fuse_fx, e.g.
         fuse_custom_config_dict = {
           "additional_fuser_method_mapping": {
             (Module1, Module2): fuse_module1_module2
           }
         }

    Example:
    ```python
    from torch.quantization import fuse_fx
    m = Model().eval()
    m = fuse_fx(m)
    ```
    """
    torch._C._log_api_usage_once("quantization_api.quantize_fx.fuse_fx")
    assert not model.training, 'fuse_fx only works on models in eval mode'
    graph_module = torch.fx.symbolic_trace(model)  # type: ignore
    return _fuse_fx(graph_module, fuse_custom_config_dict)

def prepare_fx(
        model: torch.nn.Module, qconfig_dict: Any,
        prepare_custom_config_dict: Dict[str, Any] = None) -> GraphModule:
    r""" Prepare a model for post training static quantization

    Args:
      `model`: torch.nn.Module model, must be in eval mode
      `qconfig_dict`: qconfig_dict is a dictionary with the following configurations:
      qconfig_dict = {
      # optional, global config
      "": qconfig?,

      # optional, used for module and function types
      # could also be split into module_types and function_types if we prefer
      "object_type": [
        (torch.nn.Conv2d, qconfig?),
        (torch.nn.functional.add, qconfig?),
        ...,
       ],

      # optional, used for module names
      "module_name": [
        ("foo.bar", qconfig?)
        ...,
      ],

      # optional, matched in order, first match takes precedence
      "module_name_regex": [
        ("foo.*bar.*conv[0-9]+", qconfig?)
        ...,
      ],
      # priority (in increasing order): global, object_type, module_name_regex, module_name
      # qconfig == None means fusion and quantization should be skipped for anything
      # matching the rule
      }
      `prepare_custom_config_dict`: customization configuration dictionary for
      quantization tool:
      prepare_custom_config_dict = {
        # optional: specify the path for standalone modules
        # These modules are symbolically traced and quantized as one unit
        "standalone_module_name": [
           # module_name, qconfig_dict, prepare_custom_config_dict
           ("submodule.standalone",
<<<<<<< HEAD
            None,  # qconfig_dict
=======
            None,  # qconfig_dict for the prepare function called in the submodule,
                   # None means use qconfig from parent qconfig_dict
>>>>>>> 07eab294
            {"input_quantized_idxs": [], "output_quantized_idxs": []})  # prepare_custom_config_dict
        ],

        "standalone_module_class": [
            # module_class, qconfig_dict, prepare_custom_config_dict
            (StandaloneModule,
<<<<<<< HEAD
             None,  # qconfig_dict
=======
             None,  # qconfig_dict for the prepare function called in the submodule,
                    # None means use qconfig from parent qconfig_dict
>>>>>>> 07eab294
            {"input_quantized_idxs": [0], "output_quantized_idxs": [0]})  # prepare_custom_config_dict
        ],

        # user will manually define the corresponding observed
        # module class which has a from_float class method that converts
        # float custom module to observed custom module
        # (only needed for static quantization)
        "float_to_observed_custom_module_class": {
           "static": {
               CustomModule: ObservedCustomModule
           }
        },

        # the qualified names for the submodule that are not symbolically traceable
        "non_traceable_module_name": [
           "non_traceable_module"
        ],

        # the module classes that are not symbolically traceable
        # we'll also put dynamic/weight_only custom module here
        "non_traceable_module_class": [
           NonTraceableModule
        ],

        # Additional fuser_method mapping
        "additional_fuser_method_mapping": {
           (torch.nn.Conv2d, torch.nn.BatchNorm2d): fuse_conv_bn
        },

        # Additioanl module mapping for qat
        "additional_qat_module_mapping": {
           torch.nn.intrinsic.ConvBn2d: torch.nn.qat.ConvBn2d
        },

        # Additional fusion patterns
        "additional_fusion_pattern": {
           (torch.nn.BatchNorm2d, torch.nn.Conv2d): ConvReluFusionhandler
        },

        # Additional quantization patterns
        "additional_quant_pattern": {
           torch.nn.Conv2d: ConvReluQuantizeHandler,
           (torch.nn.ReLU, torch.nn.Conv2d): ConvReluQuantizeHandler,
        }

        # By default, inputs and outputs of the graph are assumed to be in
        # fp32. Providing `input_quantized_idxs` will set the inputs with the
        # corresponding indices to be quantized. Providing
        # `output_quantized_idxs` will set the outputs with the corresponding
        # indices to be quantized.
        "input_quantized_idxs": [0],
        "output_quantized_idxs": [0],
      }


    Return:
      A GraphModule with observer (configured by qconfig_dict), ready for calibration

    Example:
    ```python
    import torch
    from torch.quantization import get_default_qconfig
    from torch.quantization import prepare_fx

    float_model.eval()
    graph_module = torch.fx.symbolic_trace(float_model)
    qconfig = get_default_qconfig('fbgemm')
    def calibrate(model, data_loader):
        model.eval()
        with torch.no_grad():
            for image, target in data_loader:
                model(image)

    qconfig_dict = {"": qconfig}
    prepared_model = prepare_fx(graph_module, qconfig_dict)
    # Run calibration
    calibrate(prepared_model, sample_inference_data)
    ```
    """
    torch._C._log_api_usage_once("quantization_api.quantize_fx.prepare_fx")
    assert not model.training, 'prepare_fx only works for models in ' + \
        'eval mode'
    return _prepare_fx(model, qconfig_dict, prepare_custom_config_dict)

def prepare_qat_fx(
        model: torch.nn.Module, qconfig_dict: Any,
        prepare_custom_config_dict: Dict[str, Any] = None) -> GraphModule:
    r""" Prepare a model for quantization aware training
    Args:
      `model`: torch.nn.Module model, must be in train mode
      `qconfig_dict`: see :func:`~torch.quantization.prepare_fx`
      `prepare_custom_config_dict`: see :func:`~torch.quantization.prepare_fx`

    Return:
      A GraphModule with fake quant modules (configured by qconfig_dict), ready for
      quantization aware training

    Example:
    ```python
    import torch
    from torch.quantization import get_default_qat_qconfig
    from torch.quantization import prepare_fx

    qconfig = get_default_qat_qconfig('fbgemm')
    def train_loop(model, train_data):
        model.train()
        for image, target in data_loader:
            ...

    float_model.train()
    qconfig_dict = {"": qconfig}
    prepared_model = prepare_fx(float_model, qconfig_dict)
    # Run calibration
    train_loop(prepared_model, train_loop)
    ```
    """
    torch._C._log_api_usage_once("quantization_api.quantize_fx.prepare_qat_fx")
    assert model.training, 'prepare_qat_fx only works for models in  ' + \
        'train mode'
    return _prepare_fx(model, qconfig_dict, prepare_custom_config_dict)

def _convert_fx(
        graph_module: GraphModule, debug: bool,
        convert_custom_config_dict: Dict[str, Any] = None,
        is_standalone_module: bool = False) -> GraphModule:
    """ `is_standalone_module`: see docs in :func:`~torch.quantization.prepare_standalone_module_fx`
    """
    _check_is_graph_module(graph_module)
    quantizer = Quantizer()
    return quantizer.convert(graph_module, debug, convert_custom_config_dict, is_standalone_module)

def convert_fx(
        graph_module: GraphModule, debug: bool = False,
        convert_custom_config_dict: Dict[str, Any] = None) -> GraphModule:
    r""" Convert a calibrated or trained model to a quantized model
    Args:
        `graph_module`: A prepared and calibrated/trained model (GraphModule)
        `debug`: flag for producing a debug friendly model (preserve weight attribute)
        `convert_custom_config_dict`: dictionary for custom configurations for convert function:
        convert_custom_config_dict = {

          # addtional object (module/operator) mappings that will overwrite the default
          # module mappingn
          "additional_object_mapping": {
             "static": {
                FloatModule: QuantizedModule,
                float_op: quantized_op
             },
             "dynamic": {
                FloatModule: DynamicallyQuantizedModule,
                float_op: dynamically_quantized_op
             },
          }

          # user will manually define the corresponding quantized
          # module class which has a from_observed class method that converts
          # observed custom module to quantized custom module
          "observed_to_quantized_custom_module_class": {
             "static": {
                 ObservedCustomModule: QuantizedCustomModule
             },
             "dynamic": {
                 ObservedCustomModule: QuantizedCustomModule
             },
             "weight_only": {
                 ObservedCustomModule: QuantizedCustomModule
             }
          }
        }

    Return:
        A quantized model (GraphModule)

    Example:
    ```python
    # prepared_model: the model after prepare_fx/prepare_qat_fx and calibration/training
    quantized_model = convert_fx(prepared_model)
    ```
    """
    torch._C._log_api_usage_once("quantization_api.quantize_fx.convert_fx")
    return _convert_fx(graph_module, debug, convert_custom_config_dict)

def _convert_standalone_module_fx(
        graph_module: GraphModule, debug: bool = False,
        convert_custom_config_dict: Dict[str, Any] = None) -> GraphModule:
    r""" [Internal use only] Convert a model produced by :func:`~torch.quantization.prepare_standalone_module_fx`
    and convert it to a quantized model

    Returns a quantized standalone module, whether input/output is quantized is
    specified by prepare_custom_config_dict, with
    input_quantized_idxs, output_quantized_idxs, please
    see docs for prepare_fx for details
    """
    return _convert_fx(graph_module, debug, convert_custom_config_dict, is_standalone_module=True)<|MERGE_RESOLUTION|>--- conflicted
+++ resolved
@@ -192,24 +192,16 @@
         "standalone_module_name": [
            # module_name, qconfig_dict, prepare_custom_config_dict
            ("submodule.standalone",
-<<<<<<< HEAD
-            None,  # qconfig_dict
-=======
             None,  # qconfig_dict for the prepare function called in the submodule,
                    # None means use qconfig from parent qconfig_dict
->>>>>>> 07eab294
             {"input_quantized_idxs": [], "output_quantized_idxs": []})  # prepare_custom_config_dict
         ],
 
         "standalone_module_class": [
             # module_class, qconfig_dict, prepare_custom_config_dict
             (StandaloneModule,
-<<<<<<< HEAD
-             None,  # qconfig_dict
-=======
              None,  # qconfig_dict for the prepare function called in the submodule,
                     # None means use qconfig from parent qconfig_dict
->>>>>>> 07eab294
             {"input_quantized_idxs": [0], "output_quantized_idxs": [0]})  # prepare_custom_config_dict
         ],
 
