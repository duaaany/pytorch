--- conflicted
+++ resolved
@@ -63,10 +63,6 @@
 def list_with_default(out_size: List[int], defaults: List[int]):
   assert len(defaults) > len(out_size)
   return out_size
-<<<<<<< HEAD
-def __contains__(self: str, key: str):
-    return torch.find(self, key) != -1
-=======
 def _assert(condition : bool, message : str):
   assert condition, message
 )SCRIPT";
@@ -76,7 +72,8 @@
     R"SCRIPT(
 def _assert(condition : Tensor, message : str):
   assert bool(condition), message
->>>>>>> 8855c4e1
+def __contains__(self: str, key: str):
+    return self.find(self, key) != -1
 )SCRIPT";
 
 // Implementations of historic symbol behaviors are defined here
