#include <torch/csrc/distributed/c10d/reducer.h>

#include <functional>

#include <c10/core/DeviceGuard.h>
#include <c10/core/StreamGuard.h>
#include <c10/util/Exception.h>
#include <torch/csrc/autograd/engine.h>
#include <torch/csrc/autograd/function_hook.h>
#include <torch/csrc/autograd/functions/accumulate_grad.h>
#include <torch/csrc/autograd/profiler.h>
#include <torch/csrc/autograd/utils/grad_layout_contract.h>
#include <torch/csrc/autograd/utils/lambda_post_hook.h>
#include <torch/csrc/distributed/c10d/comm.h>
#include <torch/csrc/utils/hash.h>
#include <torch/csrc/utils/memory.h>

namespace c10d {
namespace {

inline int64_t current_time_in_nanos() {
  return torch::autograd::profiler::getTime();
}

constexpr int kUnsetDivFactor = -1;

} // namespace

Reducer::Reducer(
    std::vector<std::vector<torch::autograd::Variable>> replicas,
    std::vector<std::vector<size_t>> bucket_indices,
    std::shared_ptr<c10d::ProcessGroup> process_group,
    std::vector<std::vector<bool>> expect_sparse_gradients,
    int64_t bucket_bytes_cap,
    bool find_unused_parameters)
    : replicas_(std::move(replicas)),
      process_group_(std::move(process_group)),
      expect_sparse_gradients_(std::move(expect_sparse_gradients)),
      expect_autograd_hooks_(false),
      require_finalize_(false),
      next_bucket_(0),
      has_marked_unused_parameters_(false),
      find_unused_parameters_(find_unused_parameters),
      local_used_maps_reduced_(false),
      backward_stats_base_(0),
      has_rebuilt_bucket_(false),
      bucket_bytes_cap_(bucket_bytes_cap),
      divFactor_(kUnsetDivFactor),
      comm_hook_(nullptr) {
  C10_LOG_API_USAGE_ONCE("torch.distributed.ddp.reducer");
  TORCH_CHECK(replicas_.size() >= 1, "Expected at least one model replica.");
  TORCH_CHECK(replicas_[0].size() >= 1, "Expected at least one parameter.");

  // If `expect_sparse_gradients` is not specified, initialize it such that
  // we do not expect sparse gradients for any parameter.
  if (expect_sparse_gradients_.empty()) {
    expect_sparse_gradients_ = std::vector<std::vector<bool>>(
        replicas_.size(), std::vector<bool>(replicas_[0].size(), false));
  }
  TORCH_INTERNAL_ASSERT(expect_sparse_gradients_.size() == replicas_.size());

  // Corresponding params' layouts (strides) must match across
  // replicas within this process and across processes.
  // (see Note:  "Gradient Layout Contract" in initialize_buckets).
  verify_replicas_within_process();
  verify_replica0_across_processes();

  // Initialize variable bucketing.
  // This can be reinitialized later after capturing runtime information.
  initialize_buckets(std::move(bucket_indices));

  // All variables are expected to have their `grad_fn` set to the gradient
  // accumulation function (since they are leafs in the autograd graph).
  // We store pointers to these functions such that we can check if they are
  // used in an autograd pass. If they are not, we know their grad tensors
  // can be marked as ready for reduction.
  {
    const auto replica_count = replicas_.size();
    grad_accumulators_.resize(replica_count);
    for (size_t replica_index = 0; replica_index < replica_count;
         replica_index++) {
      const auto variable_count = replicas_[replica_index].size();
      grad_accumulators_[replica_index].resize(variable_count);
      for (size_t variable_index = 0; variable_index < variable_count;
           variable_index++) {
        auto& variable = replicas_[replica_index][variable_index];
        const auto index = VariableIndex{
            .replica_index = replica_index,
            .variable_index = variable_index,
        };

        // The gradient accumulator function is lazily initialized once.
        // Therefore we can use its presence in the autograd graph as
        // evidence that the parameter has participated in an iteration.
        auto grad_accumulator =
            torch::autograd::impl::grad_accumulator(variable);

        using torch::distributed::autograd::ThreadLocalDistAutogradContext;
        // Hook to execute after the gradient accumulator has executed.
        hooks_.emplace_back(
            grad_accumulator->add_post_hook(
                torch::make_unique<torch::autograd::utils::LambdaPostHook>(
                    [=](const torch::autograd::variable_list& outputs,
                        const torch::autograd::variable_list& /* unused */) {
                      this->rpc_context_.set(
                          ThreadLocalDistAutogradContext::getContextPtr());
                      this->autograd_hook(index);
                      return outputs;
                    })),
            grad_accumulator);

        // Map raw function pointer to replica index and parameter index.
        // This is used later on when the autograd graph is traversed
        // to check for parameters for which no gradient is computed.
        func_[grad_accumulator.get()] = index;

        // The gradient accumulator is stored as weak_ptr in the autograd
        // metadata of the variable, so we have to keep it alive here for
        // the raw pointer to be valid.
        grad_accumulators_[replica_index][variable_index] =
            std::move(grad_accumulator);
      }
    }
  }

  // Initialize backward stats vector.
  {
    const auto replica_count = replicas_.size();
    backward_stats_.resize(replica_count);
    const auto variable_count = replicas_[0].size();
    std::for_each(
        backward_stats_.begin(),
        backward_stats_.end(),
        [=](std::vector<int64_t>& v) { v.resize(variable_count); });
  }

  // See Note [Skip allreducing local_used_maps_dev]
  if (find_unused_parameters_) {
    // Initialize locally used parameter maps
    {
      const auto replica_count = replicas_.size();
      const auto variable_count = replicas_[0].size();
      local_used_maps_.resize(replica_count);
      local_used_maps_dev_.resize(replica_count);

      for (size_t i = 0; i < replica_count; i++) {
        at::TensorOptions options;
        options = options.dtype(at::kInt);

        if (replicas_[i][0].is_cuda()) {
          at::DeviceGuard g(replicas_[i][0].device());
          local_used_maps_[i] = at::zeros(
              {static_cast<long>(variable_count)}, options.pinned_memory(true));
        } else {
          local_used_maps_[i] =
              at::zeros({static_cast<long>(variable_count)}, options);
        }

        // This tensor needs to be on the same device as replica because backend
        // such as NCCL may not support CPU tensors, and hence it might not work
        // if we always put it on CPU.
        options = options.device(replicas_[i][0].device());
        local_used_maps_dev_[i] =
            at::empty({static_cast<long>(variable_count)}, options);
      }
    }
  }
}

// Note [Skip allreducing local_used_maps_dev]
// ~~~~~~~~~~~~~~~~~~~~~~~~~~
// If find_unused_parameters_ is set to false, there is no need to allreduce
// local_used_maps_dev_, because all parameters will be reduced anyway.
// Therefore, we can avoid allocating memory for local_used_maps and
// local_used_maps_dev_ if find_unused_parameters_ is false.

// Note [DDP Communication Hook]
// ~~~~~~~~~~~~~~~~~~~~~~~~~~
// If DDP communication hook is not registered, the reducer reduces the buckets
// by just calling allreduce. If registered, it calls the hook and uses future
// work handle. If registered, reducer also skips dividing grads by world size.
// The reason for this is that the communication hook is expected to completely
// override how we perform communication and the user should have complete
// control over how the grads are handled.
//
// DDP communication hook is an enhancement that provides a hook which can be
// used to override how DDP communicates gradients across ranks, this can be
// used for algorithms like Gradient Compression/GossipGrad. This hook can be
// registered from Python API using `register_comm_hook`. `PythonCommHook`
// enables registering a Python hook and is a sub class of `CommHookInterface`.
// `CommHookInterface` can be used to implement CPP hooks in the future.

Reducer::~Reducer() noexcept(false) {
  // Remove all hooks on variables registered by this Reducer. This is necessary
  // to make DDP failure recoverable. Otherwise, multiple Reducer instances
  // (from recoveries) will add their hooks to the original model, and those
  // hooks will try to invoke methods on a deleted Reducer objects.
  for (auto& hook : hooks_) {
    auto& key = hook.first;
    auto& grad_accumulator = hook.second;
    TORCH_CHECK(
        grad_accumulator->del_post_hook(key),
        "Reducer attempts to delete a non-existing hook.");
  }
}

// Verifies replicas in this process treat the same number of params,
// all params require grad, and corresponding params across replicas
// have the same dtype/size/layout.
void Reducer::verify_replicas_within_process() {
  const auto replica_count = replicas_.size();
  for (size_t replica_index = 0; replica_index < replica_count;
       replica_index++) {
    const auto variable_count = replicas_[replica_index].size();
    TORCH_CHECK(
        replicas_[replica_index].size() == replicas_[0].size(),
        "Model replicas must have an equal number of parameters.");
    TORCH_CHECK(
        expect_sparse_gradients_[replica_index].size() ==
            expect_sparse_gradients_[0].size(),
        "Expected number of entries in expect_sparse_gradients ",
        "to be equal across replicas.");
    for (size_t variable_index = 0; variable_index < variable_count;
         variable_index++) {
      TORCH_CHECK(
          replicas_[replica_index][variable_index].requires_grad(),
          "Variables must require gradients (have `requires_grad` set).");
      TORCH_CHECK(
          replicas_[replica_index][variable_index].sizes() ==
              replicas_[0][variable_index].sizes(),
          "Variables across model replicas must have identical sizes.");
      TORCH_CHECK(
          replicas_[replica_index][variable_index].strides() ==
              replicas_[0][variable_index].strides(),
          "Variables across model replicas must have identical strides.");
      TORCH_CHECK(
          replicas_[replica_index][variable_index].dtype() ==
              replicas_[0][variable_index].dtype(),
          "Variables across model replicas must have identical dtype.");
      TORCH_CHECK(
          expect_sparse_gradients_[replica_index][variable_index] ==
              expect_sparse_gradients_[0][variable_index],
          "Expected the same variables across replicas to either both ",
          "or neither expect a sparse gradient.");
    }
  }
}

// Verifies corresponding params in replica 0 have the same sizes/strides
// across processes.
void Reducer::verify_replica0_across_processes() {
  size_t i = 0;
  for (const auto& t : replicas_[0]) {
    i += 2 * t.dim();
  }
  at::TensorOptions options;
  options = options.dtype(at::kLong);
  auto metadata = at::empty({static_cast<long>(i)}, options);

  // Technically, process 0 is the broadcast source, so only process 0 needs
  // to populate metadata.  But no harm keeping work aligned across processes.
  auto metadata_accessor = metadata.accessor<int64_t, 1>();
  i = 0;
  for (const auto& t : replicas_[0]) {
    for (const auto& sz : t.sizes()) {
      metadata_accessor[i++] = sz;
    }
    for (const auto& str : t.strides()) {
      metadata_accessor[i++] = str;
    }
  }

  auto metadata_dev = metadata.clone().to(replicas_[0][0].device());
  std::vector<at::Tensor> vec{metadata_dev};
  process_group_->broadcast(vec)->wait();

  // Technically, process 0 doesn't need to double-check metadata, because it
  // was the source.  But no harm keeping work aligned.
  auto control = at::empty({static_cast<long>(i)}, options);
  control.copy_(metadata_dev, /*non_blocking=*/false);
  auto control_accessor = control.accessor<int64_t, 1>();
  i = 0;
  for (size_t p = 0; p < replicas_[0].size(); p++) {
    const auto& t = replicas_[0][p];
    // I'd like to include which process we are in the message,
    // but ProcessGroup::getRank is not public!
    for (const auto& sz : t.sizes()) {
      TORCH_CHECK(
          sz == control_accessor[i++],
          "replicas[0][",
          p,
          "] in this process"
          " with sizes ",
          t.sizes(),
          " appears not to match sizes of the same param in process 0.");
    }
    for (const auto& str : t.strides()) {
      TORCH_CHECK(
          str == control_accessor[i++],
          "replicas[0][",
          p,
          "] in this process"
          " with strides ",
          t.strides(),
          " appears not to match strides of the same param in process 0.");
    }
  }
}

void Reducer::mark_variable_ready_dense(VariableIndex index) {
  const auto replica_index = index.replica_index;
  const auto variable_index = index.variable_index;
  const auto& bucket_index = variable_locators_[variable_index];
  auto& bucket = buckets_[bucket_index.bucket_index];
  auto& replica = bucket.replicas[replica_index];
  auto& variable = replica.variables[bucket_index.intra_bucket_index];
  const auto offset = replica.offsets[bucket_index.intra_bucket_index];
  const auto length = replica.lengths[bucket_index.intra_bucket_index];
  auto& bucket_view = replica.bucket_views[bucket_index.intra_bucket_index];

  // Copy contents of gradient tensor to bucket tensor.
  // If the gradient is not set, we assume it wasn't computed
  // as part of the current backwards pass, and zero the part
  // of the bucket it would otherwise hold.
  runGradCallbackForVariable(variable, [&](auto& grad) {
    if (grad.defined()) {
<<<<<<< HEAD
      // Copy grad to bucket view buffer if grad and bucket_view are pointing
      // to different storages, and then let grad point to bucket_view
      // for saving memory and avoiding copies in subsquent iterations.
      // In most cases, the copy is needed only at first
      // iteration, there will be no copies in subsquent iterations.
      // In rare cases, if users explicitly set grad to be None after every
      // iteration, then it needs to copy grad to bucket_view in every
      // iteration.
      if (!grad.is_alias_of(bucket_view)) {
        // Ensure that the gradient type matches the bucket type.
        TORCH_CHECK(
            grad.options().type_equal(bucket_view.options()),
            "Expected ",
            bucket_view.toString(),
            ", got ",
            grad.toString());
        TORCH_INTERNAL_ASSERT(grad.device() == bucket_view.device());
        TORCH_INTERNAL_ASSERT(grad.numel() == bucket_view.numel());
        // AccumulateGrad doesn't HAVE to obey the grad layout contract.
        // The penalty for disobedience is reduced performance, not numerical
        // death. Warnings here help diagnose poor DDP performance.
        if (grad.strides() != bucket_view.strides()) {
          TORCH_WARN_ONCE(
              "Grad strides do not match bucket view strides. "
              "This may indicate grad was not created according to the "
              "gradient layout contract, or that the param's strides "
              "changed since DDP was constructed.  This is not an error, "
              "but may impair performance.\n"
              "grad.sizes() = ",
              grad.sizes(),
              ", strides() = ",
              grad.strides(),
              "\n",
              "bucket_view.sizes() = ",
              bucket_view.sizes(),
              ", strides() = ",
              bucket_view.strides());
        }
        // See Note [DDP Communication Hook]
        if (comm_hook_ == nullptr) {
          // imitates wrapped_scalar_tensor in ATen/native/BinaryOps.cpp
          auto wrapped = c10::scalar_to_tensor(double(1.) / divFactor_);
          wrapped.unsafeGetTensorImpl()->set_wrapped_number(true);
          // Divides while copying into the bucket view.
          at::native::mul_out(bucket_view, grad, wrapped);
        } else {
          bucket_view.copy_(grad);
        }
        // Let grad point to bucket_view buffer.
        grad = bucket_view;
        // The grad is modified and need to be written back.
        return true;
      } else {
        // If grad and bucket view point to the same storage, no need to copy
        if (comm_hook_ == nullptr) {
          bucket_view.div_(divFactor_);
        }
=======
      // Ensure that the gradient type matches the bucket type.
      TORCH_CHECK(
          grad.options().type_equal(bucket_view.options()),
          "Expected ",
          bucket_view.toString(),
          ", got ",
          grad.toString());
      // Assert that the grad tensor and the bucket don't share storage.
      // If they did, we could avoid the copy altogether.
      // The reason for not doing this is that existing code calls
      // `detach_` from `zero_grad`, which is incompatible with views.
      TORCH_INTERNAL_ASSERT(!grad.is_alias_of(bucket_view));
      TORCH_INTERNAL_ASSERT(grad.device() == bucket_view.device());
      TORCH_INTERNAL_ASSERT(grad.numel() == bucket_view.numel());
      // AccumulateGrad doesn't HAVE to obey the grad layout contract.
      // The penalty for disobedience is reduced performance, not numerical
      // death. Warnings here help diagnose poor DDP performance.
      if (grad.strides() != bucket_view.strides()) {
        TORCH_WARN_ONCE(
            "Grad strides do not match bucket view strides. "
            "This may indicate grad was not created according to the "
            "gradient layout contract, or that the param's strides "
            "changed since DDP was constructed.  This is not an error, "
            "but may impair performance.\n"
            "grad.sizes() = ",
            grad.sizes(),
            ", strides() = ",
            grad.strides(),
            "\n",
            "bucket_view.sizes() = ",
            bucket_view.sizes(),
            ", strides() = ",
            bucket_view.strides());
      }
      // See Note [DDP Communication Hook]
      if (comm_hook_ == nullptr) {
        // imitates wrapped_scalar_tensor in ATen/native/BinaryOps.cpp
        auto wrapped =
            c10::scalar_to_tensor(double(1.) / process_group_->getSize());
        wrapped.unsafeGetTensorImpl()->set_wrapped_number(true);
        // Divides while copying into the bucket view.
        at::native::mul_out(bucket_view, grad, wrapped);
      } else {
        bucket_view.copy_(grad);
>>>>>>> 2b70f827
      }
    } else {
      bucket_view.zero_();
    }
    // The grad is not modified and doesn't need to be written back.
    return false;
  });
}

void Reducer::mark_variable_ready_sparse(VariableIndex index) {
  const auto replica_index = index.replica_index;
  const auto variable_index = index.variable_index;
  const auto& bucket_index = variable_locators_[variable_index];
  auto& bucket = buckets_[bucket_index.bucket_index];
  auto& replica = bucket.replicas[replica_index];
  auto& variable = replica.variables[bucket_index.intra_bucket_index];

  runGradCallbackForVariable(variable, [&](auto& grad) {
    TORCH_CHECK(grad.defined(), "Expected sparse gradient to be defined.");
    TORCH_CHECK(
        grad.options().layout() == c10::kSparse,
        "Expected variable to have sparse gradient.");

    // Sparse tensors cannot be grouped together with other sparse tensors
    // in a single reduction operation like we can for dense tensors.
    // Therefore, the `offsets` and `lengths` vectors in the bucket replica
    // struct are empty, and there is no pre-existing accumulation tensor.
    // Directly assign the sparse tensor to the `contents` field.
    replica.contents = grad;
    // See Note [DDP Communication Hook]
    if (comm_hook_ == nullptr) {
      replica.contents.div_(divFactor_);
    }
    // The grad is modified in place and needs to be written back.
    return true;
  });
}

std::vector<std::vector<at::Tensor>> Reducer::get_bucket_tensors() const {
  std::lock_guard<std::mutex> lock(mutex_);
  std::vector<std::vector<at::Tensor>> bucketTensors;
  bucketTensors.reserve(buckets_.size());
  for (const auto& bucket : buckets_) {
    std::vector<at::Tensor> tensors;
    tensors.reserve(bucket.replicas.size());
    for (const auto& rep : bucket.replicas) {
      tensors.push_back(rep.contents);
    }
    bucketTensors.push_back(std::move(tensors));
  }
  return bucketTensors;
}

void Reducer::set_forward_pass_work_handle(
    std::shared_ptr<c10d::ProcessGroup::Work> forwardPassWorkHandle,
    at::Tensor& tensor,
    bool useStaticWorldSize) {
  std::lock_guard<std::mutex> lock(mutex_);
  forwardPassWorkHandle_.workHandle = std::move(forwardPassWorkHandle);
  forwardPassWorkHandle_.resultTensor = tensor;
  forwardPassWorkHandle_.useStaticWorldSize = useStaticWorldSize;
}

std::vector<at::Tensor> Reducer::get_local_used_maps_on_device() const {
  std::lock_guard<std::mutex> lock(mutex_);
  return local_used_maps_dev_;
}

void Reducer::push_rebuilt_params_for_all_indices() {
  std::lock_guard<std::mutex> lock(mutex_);
  if (!should_rebuild_buckets()) {
    return;
  }
  const auto replica_count = replicas_.size();
  for (size_t replica_index = 0; replica_index < replica_count;
       ++replica_index) {
    const auto variable_count = replicas_[replica_index].size();
    for (size_t variable_index = 0; variable_index < variable_count;
         ++variable_index) {
      const auto index = VariableIndex{
          .replica_index = replica_index,
          .variable_index = variable_index,
      };
      push_rebuilt_params(index);
    }
  }
}

void Reducer::push_rebuilt_params(const VariableIndex& index) {
  if (should_rebuild_buckets() && index.replica_index == 0) {
    rebuilt_params_.push_back(
        replicas_[index.replica_index][index.variable_index]);
    rebuilt_param_indices_.push_back(index.variable_index);
  }
}

// The function `autograd_hook` is called after the gradient for a
// model parameter has been accumulated into its gradient tensor.
// This function is only to be called from the autograd thread.
void Reducer::autograd_hook(VariableIndex index) {
  std::lock_guard<std::mutex> lock(this->mutex_);

  // See Note [Skip allreducing local_used_maps_dev]
  if (find_unused_parameters_) {
    // Since it gets here, this param has been used for this iteration. We want
    // to mark it in local_used_maps_. During no_sync session, the same var can
    // be set multiple times, which is OK as does not affect correctness. As
    // long as it is used once during no_sync session, it is marked as used.
    local_used_maps_[index.replica_index][index.variable_index] = 1;
  }

  // Ignore if we don't expect to be called.
  // This may be the case if the user wants to accumulate gradients
  // for number of iterations before reducing them.
  if (!expect_autograd_hooks_) {
    return;
  }

  // Rebuild bucket only if 1) it is the first time to rebuild bucket 2)
  // find_unused_parameters_ is false, currently it does not support when there
  // are unused parameters 3) this backward pass needs to run allreduce. Here,
  // we just dump tensors and their parameter indices into rebuilt_params_ and
  // rebuilt_param_indices_ based on gradient arriving order, and then at the
  // end of finalize_backward(), buckets will be rebuilt based on
  // rebuilt_params_ and rebuilt_param_indices_, and then will be broadcasted
  // and intialized. Also we only need to dump tensors and parameter indcies of
  // one replica.
  push_rebuilt_params(index);

  // If `find_unused_parameters_` is true there may be model parameters that
  // went unused when computing the model output, they won't be part of the
  // autograd graph, and won't receive gradients. These parameters are
  // discovered in the `prepare_for_backward` function and their indexes stored
  // in the `unused_parameters_` vector.
  if (!has_marked_unused_parameters_ && find_unused_parameters_) {
    has_marked_unused_parameters_ = true;
    for (const auto& unused_index : unused_parameters_) {
      mark_variable_ready(unused_index);
    }
  }

  // Finally mark variable for which this function was originally called.
  mark_variable_ready(index);
}

void Reducer::mark_variable_ready(VariableIndex index) {
  const auto replica_index = index.replica_index;
  const auto variable_index = index.variable_index;
  TORCH_CHECK(replica_index < replicas_.size(), "Out of range replica index.");
  TORCH_CHECK(
      variable_index < variable_locators_.size(),
      "Out of range variable index.");
  backward_stats_[replica_index][variable_index] =
      current_time_in_nanos() - backward_stats_base_;

  // Any time we mark a variable ready (be it in line due to unused parameters,
  // or via an autograd hook), we require a call to the finalize function. If
  // this doesn't happen before the next iteration (or call to
  // `prepare_for_backwards`), we know something is wrong.
  require_finalize_ = true;

  const auto& bucket_index = variable_locators_[variable_index];
  auto& bucket = buckets_[bucket_index.bucket_index];
  auto& replica = bucket.replicas[replica_index];

  // Something is wrong if all variables contained in this bucket replica have
  // already been marked as ready.
  if (replica.pending == 0) {
    const auto common_error = c10::str(
        "Expected to mark a variable ready only once. ",
        "",
        "This error is caused by one of the following reasons: ",
        "1) Use of a module parameter outside the `forward` function. ",
        "Please make sure model parameters are not shared across multiple ",
        "concurrent forward-backward passes",
        "2) Reused parameters in multiple reentrant backward passes. For ",
        "example, if you use multiple `checkpoint` functions to wrap the ",
        "same part of your model, it would result in the same set of ",
        "parameters been used by different reentrant backward passes ",
        "multiple times, and hence marking a variable ready multiple times. ",
        "DDP does not support such use cases yet.");
    TORCH_CHECK(
        has_marked_unused_parameters_,
        common_error,
        "3) Incorrect unused parameter detection. The return value of the ",
        "`forward` function is inspected by the distributed data parallel ",
        "wrapper to figure out if any of the module's parameters went ",
        "unused. For unused parameters, DDP would not expect gradients from ",
        "then. However, if an unused parameter becomes part of the autograd ",
        "graph at a later point in time (e.g., in a reentrant backward when ",
        "using `checkpoint`), the gradient will show up unexpectedly. If all ",
        "parameters in the model participate in the backward pass, you can ",
        "disable unused parameter detection by passing the keyword argument ",
        "`find_unused_parameters=False` to ",
        "`torch.nn.parallel.DistributedDataParallel`.");
    TORCH_CHECK(!has_marked_unused_parameters_, common_error);
  }

  // If it was scheduled, wait on allreduce in forward pass that tells us
  // division factor based on no. of currently participating processes.
  if (divFactor_ == kUnsetDivFactor) {
    divFactor_ = process_group_->getSize();
    auto& workHandle = forwardPassWorkHandle_.workHandle;
    if (workHandle) {
      if (!forwardPassWorkHandle_.useStaticWorldSize) {
        workHandle->wait();
        at::Tensor& res = forwardPassWorkHandle_.resultTensor;
        divFactor_ = res.item().to<int>();
      }
    }
  }

  if (bucket.expect_sparse_gradient) {
    mark_variable_ready_sparse(index);
  } else {
    mark_variable_ready_dense(index);
  }

  // TODO(@pietern): Make this work for both CPU/CUDA tensors.
  // When using CPU tensors we don't need to do this.
  // // Record event so that we can wait for all of them.
  // auto& event = replica.events[bucket_index.intra_bucket_index];
  // event.record();

  // Check if this was the final gradient for this bucket.
  if (--replica.pending == 0) {
    // Kick off reduction if all replicas for this bucket are ready.
    if (--bucket.pending == 0) {
      mark_bucket_ready(bucket_index.bucket_index);
    }
  }

  // Run finalizer function and kick off reduction for local_used_maps once the
  // final bucket was marked ready.
  if (next_bucket_ == buckets_.size()) {
    // See Note [Skip allreducing local_used_maps_dev]
    if (find_unused_parameters_) {
      // H2D from local_used_maps_ to local_used_maps_dev_
      for (size_t i = 0; i < local_used_maps_.size(); i++) {
        // We do async H2D to avoid the blocking overhead. The async copy and
        // allreduce respect the current stream, so will be sequenced correctly.
        local_used_maps_dev_[i].copy_(local_used_maps_[i], true);
      }
      local_used_work_ = process_group_->allreduce(local_used_maps_dev_);
    }

    // The autograd engine uses the default stream when running callbacks, so we
    // pass in the current CUDA stream in case it is not the default.
    c10::DeviceType deviceType = replica.contents.device().type();
    const c10::impl::VirtualGuardImpl guard =
        c10::impl::VirtualGuardImpl{deviceType};
    const c10::Stream currentStream =
        guard.getStream(replica.contents.device());
    torch::autograd::Engine::get_default_engine().queue_callback([=] {
      std::unique_lock<std::mutex> lock(this->mutex_);
      // Run callback with the current stream
      c10::OptionalStreamGuard currentStreamGuard{currentStream};
      this->finalize_backward();
      // Rebuild bucket if this is the first time to rebuild
      if (!rebuilt_params_.empty()) {
        auto rebuilt_bucket_indices = rebuildBuckets();
        // Unlock before initialize_buckets() as initialize_buckets() requires a
        // lock, it could result in self deadlock without unlocking here.
        lock.unlock();
        initialize_buckets(std::move(rebuilt_bucket_indices));
      } else {
        lock.unlock();
      }
    });
  }
}

// Called when the bucket at the specified index is ready to be reduced.
void Reducer::mark_bucket_ready(size_t bucket_index) {
  TORCH_INTERNAL_ASSERT(bucket_index >= next_bucket_);

  // Buckets are reduced in sequence. Ignore this bucket if
  // it's not its turn to be reduced.
  if (bucket_index > next_bucket_) {
    return;
  }

  // Keep going, until we either:
  // - have kicked off reduction for all buckets, or
  // - found a bucket that's not yet ready for reduction.
  for (; next_bucket_ < buckets_.size() && buckets_[next_bucket_].pending == 0;
       next_bucket_++) {
    auto& bucket = buckets_[next_bucket_];
    std::vector<at::Tensor> tensors;
    tensors.reserve(bucket.replicas.size());
    for (const auto& replica : bucket.replicas) {
      // TODO(@pietern): Ensure proper synchronization with the CUDA events
      // that recorded copies into this contents tensor. If these copies are
      // executed on non-default streams, the current stream for the device
      // that holds the contents tensor must wait on these events.
      //
      // As long as autograd uses the default stream for every device,
      // these operations are implicitly sequenced, and we don't need to
      // do any extra synchronization here.
      //
      tensors.push_back(replica.contents);
    }
    // See Note [DDP Communication Hook]
    // TODO(@sinannasir): merge `work` and `future_work`. Related to GH Issue
    // #41266.
    if (comm_hook_ == nullptr) {
      bucket.work = process_group_->allreduce(tensors);
    } else {
      bucket.future_work = comm_hook_->runHook(GradBucket(tensors));
    }
  }
}

void Reducer::initialize_buckets(
    std::vector<std::vector<size_t>> bucket_indices) {
  std::lock_guard<std::mutex> lock(mutex_);

  // This shouldn't be called if we're expecting autograd hooks to fire.
  TORCH_CHECK(
      !expect_autograd_hooks_,
      "`initialize_buckets` must NOT be called during autograd execution.");

  // Clear current bucket assignment.
  buckets_.clear();
  variable_locators_.clear();

  // Ensure we have a bucket index for every variable.
  variable_locators_.resize(replicas_[0].size());

  // Iterate over buckets.
  const auto bucket_count = bucket_indices.size();
  const auto replica_count = replicas_.size();
  buckets_.reserve(bucket_count);
  for (size_t bucket_index = 0; bucket_index < bucket_count; bucket_index++) {
    Bucket bucket;

    // TODO(@pietern): Validate indices.
    // Must be non-empty, unique, and unique across buckets.
    TORCH_CHECK(
        bucket_indices[bucket_index].size() > 0, "Empty bucket specified.");

    // Variables that expect sparse gradients must have their own bucket.
    if (bucket_indices[bucket_index].size() == 1) {
      const auto variable_index = bucket_indices[bucket_index].front();
      bucket.expect_sparse_gradient =
          expect_sparse_gradients_[0][variable_index];
    } else {
      for (const auto variable_index : bucket_indices[bucket_index]) {
        TORCH_CHECK(
            !expect_sparse_gradients_[0][variable_index],
            "Buckets with more than one variable cannot include variables ",
            "that expect a sparse gradient.");
      }
    }

    // Iterate over model replicas.
    for (size_t replica_index = 0; replica_index < replica_count;
         replica_index++) {
      BucketReplica replica;

      if (bucket.expect_sparse_gradient) {
        const auto variable_index = bucket_indices[bucket_index].front();
        const auto& variable = replicas_[replica_index][variable_index];
        TORCH_INTERNAL_ASSERT(bucket_indices[bucket_index].size() == 1);
        replica.variables = {variable};
      } else {
        at::TensorOptions options;
        size_t offset = 0;

        // Iterate over bucket variables.
        for (const auto variable_index : bucket_indices[bucket_index]) {
          TORCH_CHECK(
              variable_index < replicas_[replica_index].size(),
              "Out of range variable index specified.");
          const auto& variable = replicas_[replica_index][variable_index];
          if (!options.has_device()) {
            options = options.device(variable.device());
          } else {
            TORCH_CHECK(
                variable.device() == options.device(),
                "All parameters in a bucket must be ",
                "placed on the same device.");
          }
          if (!options.has_dtype()) {
            options = options.dtype(variable.dtype());
          } else {
            TORCH_CHECK(
                variable.dtype() == options.dtype(),
                "All parameters in a bucket must have the same dtype.");
          }
          const auto length = variable.numel();
          replica.variables.push_back(variable);
          replica.offsets.push_back(offset);
          replica.lengths.push_back(length);
          offset += length;
        }

        // Allocate bucket contents tensor.
        replica.contents = at::empty({static_cast<long>(offset)}, options);

        // Note:  "Gradient Layout Contract"
        //
        // Here, create views into the contents tensor for each variable's grad.
        // Views serve as entry points to copy_ each grad's data in/out of the
        // flat contents tensor.
        //
        // Gradients may have dense memory but non-row-major-contiguous strides
        // (e.g. channels_last or channels_last_3d). For coalesced accesses
        // during copy_s, it's beneficial for each view's layout to match its
        // grad's layout.
        //
        // Specifically, we expect torch/csrc/autograd/AccumulateGrad.h produces
        // grads that obey there "Gradient Layout Contract":
        //   (1) if variable.is_non_overlapping_and_dense(), the stashed grad's
        //       strides match variable.
        //   (2) else, stashed grad is rowmajor contiguous.
        // and create views to match.
        //
        // If AccumulateGrad breaks the contract, and produces a grad with an
        // unexpected layout, performance will degrade due to poor memory access
        // patterns when copy_ing grad data in and out of its bucket view.
        // However, numerics remain correct, because the bucket view is the same
        // on either end of the raw allreduce.  bucket_view.copy(grad) tranposes
        // (+ densifies) to the bucket view's layout, the data is allreduced,
        // then grad.copy_(bucket_view) transposes it back to grad's layout.
        //
        // The only way the numerics can go haywire is if the bucket views
        // themselves have different layouts across processes (or replicas).
        // Bucket views' sizes and strides are set based on param layouts, using
        // the same logic that (we expect) AccumulateGrad uses for their grads.
        // Therefore, the only way a bucket view could have different layouts in
        // different processes is if its param has a different layout in
        // different processes. We can check that param layouts match across
        // processes and replicas in Reducer's constructor by allreducing some
        // metadata.  Checking just once won't catch if someone messes with
        // param layouts over time, but not messing with params after DDP
        // construction is already a documented constraint.
        initialize_bucketviews(replica, replica.contents);
      }

      // Add bucket replica to enclosing bucket.
      bucket.replicas.push_back(std::move(replica));
    }

    // Map participating variables to this bucket.
    // This is identical across replicas so we only need to do this once.
    size_t intra_bucket_index = 0;
    for (const auto variable_index : bucket_indices[bucket_index]) {
      TORCH_CHECK(
          variable_index < variable_locators_.size(),
          "Out of range variable index specified.");
      variable_locators_[variable_index] = VariableLocator{
          .bucket_index = bucket_index,
          .intra_bucket_index = intra_bucket_index++,
      };
    }
    bucket.variable_indices = std::move(bucket_indices[bucket_index]);

    buckets_.push_back(std::move(bucket));
  }
}

// (see Note:  "Gradient Layout Contract" in initialize_buckets).
void Reducer::initialize_bucketviews(
    Reducer::BucketReplica& replica,
    at::Tensor& contents) {
  for (size_t i = 0; i < replica.variables.size(); i++) {
    const auto& v = replica.variables[i];
    const auto offset = replica.offsets[i];
    const auto length = replica.lengths[i];
    if (v.is_non_overlapping_and_dense()) {
      // If the param's memory is dense, match its layout, anticipating
      // the autograd engine (AccumulateGrad) will also create gradients
      // matching its layout.
      replica.bucket_views.push_back(
          contents.as_strided(v.sizes(), v.strides(), offset));
    } else {
      // Fall back to a C-style contiguous view, again anticipating
      // AccumulateGrad will do the same when stashing grads for non-dense
      // params.
      replica.bucket_views.push_back(
          contents.narrow(0, offset, length).view(v.sizes()));
    }
  }
}

<<<<<<< HEAD
bool Reducer::prepare_forward() {
  std::lock_guard<std::mutex> lock(mutex_);
  return rebuild_buckets();
}

=======
>>>>>>> 2b70f827
// Traverse the autograd graph starting at the specified output.
// All parameters for which we have a pointer to their gradient accumulation
// functions, but don't show up in the autograd graph will be marked ready for
// for reduction as soon as the first autograd hook is called. This is not
// done immediately because the model output may be ignored, and we only
// want to start performing reductions on `torch.autograd.backward()`.
void Reducer::prepare_for_backward(
    const std::vector<torch::autograd::Variable>& outputs) {
  std::lock_guard<std::mutex> lock(mutex_);
  std::unordered_set<torch::autograd::Node*> seen;
  std::vector<torch::autograd::Node*> queue;

  // Check that any prior reduction has finished.
  // The variable `require_finalize_` is true until all gradients
  // have been computed and reduction of all buckets has been kicked off.
  if (require_finalize_) {
    TORCH_CHECK(
        false,
        "Expected to have finished reduction in the prior iteration before ",
        "starting a new one. ",
        "",
        "This error indicates that your module has parameters that were ",
        "not used in producing loss. ",
        "",
        "You can enable unused parameter detection by (1) passing the keyword "
        "argument `find_unused_parameters=True` to ",
        "`torch.nn.parallel.DistributedDataParallel`; (2) making sure all ",
        "`forward` function outputs participate in calculating loss. "
        "",
        "If you already have done the above two steps, then the distributed ",
        "data parallel module wasn't able to locate the output tensors in the ",
        "return value of your module's `forward` function. ",
        "Please include the loss function and the structure of the return ",
        "value of `forward` of your module when reporting this issue (e.g. ",
        "list, dict, iterable).");
  }

  // Reset accounting.
  expect_autograd_hooks_ = true;
  next_bucket_ = 0;
  backward_stats_base_ = current_time_in_nanos();
  for (auto& bucket : buckets_) {
    for (auto& replica : bucket.replicas) {
      replica.pending = replica.variables.size();
    }
    bucket.pending = bucket.replicas.size();
  }

  // Reset unused parameter accounting.
  has_marked_unused_parameters_ = false;
  unused_parameters_.clear();

  // If find_unused_parameters_ is false, we assume that autograd hooks for ALL
  // variables will be called, and we don't have to search the autograd graph
  // for presence of these hooks.
  if (!find_unused_parameters_) {
    return;
  }

  // Seed queue with the grad functions of all outputs.
  for (const auto& output : outputs) {
    const auto& grad_fn = output.grad_fn();
    if (grad_fn) {
      queue.push_back(grad_fn.get());
    }
  }

  // Traverse the autograd graph starting at the specified output.
  while (!queue.empty()) {
    auto fn = queue.back();
    queue.pop_back();
    for (const auto& edge : fn->next_edges()) {
      if (auto next_ptr = edge.function.get()) {
        const bool was_inserted = seen.insert(next_ptr).second;
        if (was_inserted) {
          queue.push_back(next_ptr);
        }
      }
    }
  }

  // Find accumulator functions that don't show up in this graph.
  for (const auto& it : func_) {
    // If the accumulator function is present in the graph, we know
    // a gradient will be computed for the corresponding parameter.
    if (seen.count(it.first) > 0) {
      continue;
    }

    unused_parameters_.push_back(it.second);
  }
}

// A bucket with one or more dense tensors needs to be unflattened.
void Reducer::finalize_bucket_dense(Bucket& bucket) {
  for (size_t replica_index = 0; replica_index < bucket.replicas.size();
       replica_index++) {
    auto& replica = bucket.replicas[replica_index];
    for (size_t intra_bucket_index = 0;
         intra_bucket_index < replica.variables.size();
         intra_bucket_index++) {
      auto& variable = replica.variables[intra_bucket_index];
      const auto offset = replica.offsets[intra_bucket_index];
      const auto length = replica.lengths[intra_bucket_index];

      bool global_unused = false;
      // See Note [Skip allreducing local_used_maps_dev]
      if (find_unused_parameters_) {
        // Determine if this param has been used globally or not.
        //
        // If the variable was used locally, it is also used globally and then
        // we don't need to wait for the reduction. Otherwise we lazily wait for
        // the reduction to complete, only when we see a variable that was
        // unused locally. Then we end up delaying the synchronization point
        // that local_used_work_->wait() implies. If we don't have any unused
        // parameters at all, we can skip waiting for the work to complete
        // altogether, and cause negligible performance overhead for models
        // where all parameters are used. Such lazily waiting means minimizing
        // performance impact for the big majority of models where all
        // parameters are always used. Then we only pay the overhead cost if
        // there is indeed a parameter that is locally unused, because we need
        // to check if it's also globally unused.
        size_t variable_index = bucket.variable_indices[intra_bucket_index];
        // Note: global_unused might not be global yet. As we lazily wait for
        // the reduction to complete, it becomes really global only if we get to
        // the point as below where we wait for the reduction work, make D2H
        // copy, and update global_unused with the real global consensus, i.e.
        // local_used_maps_reduced_ is true.
        global_unused =
            local_used_maps_[replica_index][variable_index].item<int>() == 0;
        if (global_unused && !local_used_maps_reduced_) {
          // Wait for local_used_maps reduction to complete.
          local_used_work_->wait();
          // D2H from local_used_maps_dev_ to local_used_maps_
          for (size_t i = 0; i < local_used_maps_.size(); i++) {
            local_used_maps_[i].copy_(local_used_maps_dev_[i]);
          }
          global_unused =
              local_used_maps_[replica_index][variable_index].item<int>() == 0;
          local_used_maps_reduced_ = true;
        }
      }

      const auto& bucket_view = replica.bucket_views[intra_bucket_index];
      runGradCallbackForVariable(variable, [&](auto& grad) {
        // If a parameter is globally unused, we keep its grad untouched.
        if (!global_unused) {
          if (!grad.defined()) {
            // Creates grad according to the "Gradient Layout Contract"
            // (see torch/csrc/grad/AccumulateGrad.h)
            grad = torch::autograd::utils::clone_obey_contract(
                bucket_view, variable);
          } else {
            grad.copy_(bucket_view);
          }
          // The grad is modified and needs to be written back.
          return true;
        }
        // The grad is not modified.
        return false;
      });
    }
  }
}

void Reducer::finalize_backward() {
  // No longer expect autograd hooks to fire after this function returns.
  TORCH_INTERNAL_ASSERT(expect_autograd_hooks_);
  expect_autograd_hooks_ = false;

  // No longer require call to finalize after this function returns.
  TORCH_INTERNAL_ASSERT(require_finalize_);
  require_finalize_ = false;

  // Unset allreduce division factor, as it may change in next backwards pass
  // when running with DDP join mode.
  divFactor_ = kUnsetDivFactor;

  // Check that all buckets were completed and had their work kicked off.
  TORCH_INTERNAL_ASSERT(next_bucket_ == buckets_.size());

  // Wait for asynchronous reduction to complete and unflatten contents.
  for (auto& bucket : buckets_) {
    // See Note [DDP Communication Hook]
    if (comm_hook_ == nullptr) {
      TORCH_INTERNAL_ASSERT(
          bucket.work,
          "Expected bucket.work not to be null. "
          "This may indicate that allreduce hooks were not properly installed.");
      bucket.work->wait();
    } else {
      TORCH_INTERNAL_ASSERT(
          bucket.future_work,
          "Expected bucket.future_work not to be null. "
          "This may indicate that communication hook was not properly installed.");
      bucket.future_work->wait();

      auto future_result =
          comm_hook_->processFuture(bucket.future_work->value());

      for (size_t i = 0; i < future_result.size(); i++) {
        if (bucket.expect_sparse_gradient) {
          bucket.replicas[i].contents.copy_(future_result[i]);
        } else {
          // Reinitialize bucket_views with the future_result by following
          // the same logic in `inititalize_buckets`.
          bucket.replicas[i].bucket_views.clear();
          initialize_bucketviews(bucket.replicas[i], future_result[i]);
        }
      }
    }
    if (!bucket.expect_sparse_gradient) {
      // We don't need to finalize the sparse bucket since the sparse grad and
      // the bucket essentially point to the same storage. As a result, once
      // the allreduce is done, the sparse grads are automatically updated.
      finalize_bucket_dense(bucket);
    }
  }

  // See Note [Skip allreducing local_used_maps_dev]
  if (find_unused_parameters_) {
    // Reset unused parameter accounting.
    for (auto& local_used : local_used_maps_) {
      local_used.fill_(0);
    }
    // Due to the lazy wait, it is possible that reduction of the current
    // iteration is still going when the one for next iteration gets kicked off.
    // For such case, we want to wait explicitly to make sure the reduction does
    // complete before kicking off next one. Otherwise the previous one may
    // interfere, write to the device-side memory and clobber the content of
    // local_unused_maps_dev_.
    if (!local_used_maps_reduced_) {
      local_used_work_->wait();
    }
    local_used_maps_reduced_ = false;
  }
}

void Reducer::runGradCallbackForVariable(
    torch::autograd::Variable& variable,
    GradCallback&& cb) {
  auto context_ptr = rpc_context_.context_ptr.load();
  if (context_ptr == nullptr) {
    cb(variable.mutable_grad());
  } else {
    // Under distributed autograd
    context_ptr->runGradCallbackForVariable(variable, std::move(cb));
  }
}

void Reducer::RpcContext::set(ContextPtr&& new_context_ptr) {
  // We should set 'new_context_ptr' even if it's nullptr. That means the
  // reducer is under a local backward run.
  const auto new_context_raw_ptr = new_context_ptr.get();
  if (context_ptr.exchange(new_context_raw_ptr) != new_context_raw_ptr) {
    // Set the shared ptr to the context only if it's set first time.
    // All call sites should use the same context ptr.
    // Use an atomic to avoid data race from multiple threads.
    context_ptr_holder = std::move(new_context_ptr);
  }
}

void Reducer::sync_bucket_indices(
    std::vector<std::vector<size_t>>& bucket_indices) {
  auto num_buckets = bucket_indices.size();
  std::vector<size_t> bucket_sizes;
  bucket_sizes.reserve(num_buckets);
  int64_t total_size = 0;
  for (size_t i = 0; i < num_buckets; i++) {
    auto bucket_size = bucket_indices.at(i).size();
    bucket_sizes.push_back(bucket_size);
    total_size += bucket_size;
  }

  at::TensorOptions options;
  options = options.dtype(at::kInt);
  options = options.device(replicas_[0][0].device());

  // Group indices and num_bucket together into indices_tensor
  // Broadcast this tensor first, as its size is equal among all processes
  auto indices_tensor = at::empty({total_size + 1}, at::kInt);
  auto indices_accessor = indices_tensor.accessor<int, 1>();
  auto indices_accessor_Index = 0;
  for (size_t i = 0; i < num_buckets; i++) {
    const auto& bucket_size = bucket_indices.at(i).size();
    for (size_t j = 0; j < bucket_size; j++) {
      indices_accessor[indices_accessor_Index++] = bucket_indices[i][j];
    }
  }
  indices_accessor[indices_accessor_Index] = num_buckets;

  // Copy CPU tensor to device tensor, as the process_group_ could be NCCL and
  // it can only broadcast device tensors.
  auto indices_tensor_device = at::empty({total_size + 1}, options);
  indices_tensor_device.copy_(indices_tensor, /*non_blocking=*/true);
  std::vector<at::Tensor> indices_tensor_list = {indices_tensor_device};
  process_group_->broadcast(indices_tensor_list)->wait();
  indices_tensor.copy_(indices_tensor_list.front(), /*non_blocking=*/false);

  // Update num_buckets after receiving it from rank 0
  num_buckets = indices_accessor[indices_accessor_Index];

  // Broadcast bucket_sizes
  auto bucket_sizes_tensor = at::empty({(int64_t)num_buckets}, at::kInt);
  auto bucket_sizes_accessor = bucket_sizes_tensor.accessor<int, 1>();
  for (size_t i = 0; i < num_buckets; i++) {
    // For rank != 0, it is possible that local num buckets bucket_sizes.size()
    // is smaller than broadcasted num_buckets
    bucket_sizes_accessor[i] =
        bucket_sizes.at(std::min(i, (bucket_sizes.size() - 1)));
  }
  auto bucket_sizes_tensor_device = at::empty({(int64_t)num_buckets}, options);
  bucket_sizes_tensor_device.copy_(bucket_sizes_tensor, /*non_blocking=*/true);
  std::vector<at::Tensor> bucket_sizes_tensor_list = {
      bucket_sizes_tensor_device};
  process_group_->broadcast(bucket_sizes_tensor_list)->wait();
  bucket_sizes_tensor.copy_(
      bucket_sizes_tensor_list.front(), /*non_blocking=*/false);

  // Clear bucket_indices first, and then update bucket_indices using received
  // num_buckets, bucket_sizes_tensor and indices_tensor from rank 0
  bucket_indices.clear();
  bucket_indices.reserve(num_buckets);
  indices_accessor_Index = 0;
  for (size_t i = 0; i < num_buckets; i++) {
    const auto& bucket_size = bucket_sizes_accessor[i];
    std::vector<size_t> bucket;
    bucket.reserve(bucket_size);
    for (size_t j = 0; j < bucket_size; j++) {
      bucket.push_back(indices_accessor[indices_accessor_Index++]);
    }
    bucket_indices.emplace_back(std::move(bucket));
  }
}

<<<<<<< HEAD
bool Reducer::rebuild_buckets() {
  if (!should_rebuild_buckets() || rebuilt_params_.empty()) {
    return false;
  }

=======
std::vector<std::vector<size_t>> Reducer::rebuildBuckets() {
>>>>>>> 2b70f827
  TORCH_INTERNAL_ASSERT(
      rebuilt_params_.size() == rebuilt_param_indices_.size(),
      c10::str(
          "rebuilt parameter tensors size is not same as rebuilt parameter indices size: ",
          rebuilt_params_.size(),
          " versus ",
          rebuilt_param_indices_.size()));
  TORCH_INTERNAL_ASSERT(
      replicas_[0].size() == rebuilt_param_indices_.size(),
      c10::str(
          "rebuilt parameter indices size is not same as original model parameters size.",
          replicas_[0].size(),
          " versus ",
          rebuilt_param_indices_.size()));
  std::vector<std::vector<size_t>> rebuilt_bucket_indices;
  std::vector<size_t> bucket_size_limits;
  bucket_size_limits.push_back(kDefaultFirstBucketBytes);
  bucket_size_limits.push_back(bucket_bytes_cap_);
  rebuilt_bucket_indices = compute_bucket_assignment_by_size(
      rebuilt_params_,
      bucket_size_limits,
      expect_sparse_gradients_[0],
      rebuilt_param_indices_);

  // For rebuilt bucket indices, it needs to be synced across all ranks.
  // Broadcast the newly rebuilt bucket indices from rank 0 in default.
  // After syncing up rebuilt bucket indices, initialize buckets for reducer.
  sync_bucket_indices(rebuilt_bucket_indices);

  has_rebuilt_bucket_ = true;
  rebuilt_params_.clear();
  rebuilt_param_indices_.clear();

<<<<<<< HEAD
  initialize_buckets(std::move(rebuilt_bucket_indices));
  return true;
=======
  return rebuilt_bucket_indices;
>>>>>>> 2b70f827
}

// See Note [DDP Communication Hook]
void Reducer::register_comm_hook(std::unique_ptr<CommHookInterface> iface) {
  TORCH_CHECK(
      comm_hook_ == nullptr, "register_comm_hook can only be called once.");
  // TODO(@sinannasir): Single-process multiple-device mode support for DDP
  // communication hook. Related to GH Issue #42542.
  TORCH_CHECK(
      replicas_.size() == 1,
      "Communication hook does not support single-process multiple-device mode.");

  comm_hook_ = std::move(iface);
}

namespace {

// Tensors may be coalesced into buckets. Buckets must contain tensors of
// the same type, on the same device, so a bucket can identified by a
// composite key of a tensor's type identifier and its device.
struct BucketKey {
  BucketKey(c10::ScalarType type, c10::Device device)
      : type(std::move(type)), device(std::move(device)) {}

  const c10::ScalarType type;
  const c10::Device device;

  // See torch/csrc/utils/hash.h for dispatch code.
  static size_t hash(const BucketKey& key) {
    return torch::get_hash(key.type, key.device);
  }
};

inline bool operator==(const BucketKey& lhs, const BucketKey& rhs) {
  return lhs.type == rhs.type && lhs.device == rhs.device;
}

} // namespace

// This is equivalent to take_tensors but returns indices into the
// tensor list argument for bucket assignment. Also, it is aware
// of device placement and will not allow buckets to span devices.
// The index of tensors[i] assigned to bucket is tensor_indices[i],
// when tensor_indices is empty, the index of tensors[i] assigned to
// bucket is i.
std::vector<std::vector<size_t>> compute_bucket_assignment_by_size(
    const std::vector<at::Tensor>& tensors,
    const std::vector<size_t>& bucket_size_limits,
    const std::vector<bool>& expect_sparse_gradient,
    const std::vector<int64_t>& tensor_indices) {
  // Either expect_sparse_gradient is not specified or it has as many elements
  // as the vector with tensors.
  TORCH_INTERNAL_ASSERT(
      expect_sparse_gradient.empty() ||
      (tensors.size() == expect_sparse_gradient.size()));
  TORCH_INTERNAL_ASSERT(tensors.size() > 0);

  std::vector<std::vector<size_t>> result;
  result.reserve(tensors.size());

  // Keep iterator into the size_limit vector by tensor type and device.
  // This is done so that we can use the consecutive bucket limits per type.
  std::unordered_map<
      BucketKey,
      std::vector<size_t>::const_iterator,
      torch::hash<BucketKey>>
      bucket_size_limit_iterators;

  // Local accumulator type for a single bucket.
  struct BucketAccumulator {
    std::vector<size_t> indices;
    size_t size = 0;
  };

  // Keep vector of indices and size accumulator by tensor type and device.
  std::unordered_map<BucketKey, BucketAccumulator, torch::hash<BucketKey>>
      buckets;

  for (size_t i = 0; i < tensors.size(); i++) {
    const auto& tensor = tensors[i];
    TORCH_CHECK(!tensor.is_sparse(), "No support for sparse tensors.");

    // when tensor_indices is empty, the index of tensors[i] assigned to
    // bucket is i, otherwise the tensor index is tensor_indices[i].
    auto tensor_index = i;
    if (!tensor_indices.empty()) {
      tensor_index = tensor_indices[i];
    }
    // If we expect a sparse gradient to be produced for this tensor, it cannot
    // be grouped together with other gradients and gets its own bucket.
    if (!expect_sparse_gradient.empty() &&
        expect_sparse_gradient[tensor_index]) {
      result.push_back({tensor_index});
      continue;
    }

    auto key = BucketKey(tensor.scalar_type(), tensor.device());
    auto& bucket = buckets[key];
    bucket.indices.push_back(tensor_index);
    bucket.size += tensor.numel() * tensor.element_size();

    // Initialize bucket size limit iterator if necessary.
    if (bucket_size_limit_iterators.count(key) == 0) {
      bucket_size_limit_iterators[key] = bucket_size_limits.begin();
    }

    auto& bucket_size_limit_iterator = bucket_size_limit_iterators[key];
    const auto bucket_size_limit = *bucket_size_limit_iterator;
    if (bucket.size >= bucket_size_limit) {
      result.emplace_back(std::move(bucket.indices));
      bucket = BucketAccumulator();

      // Advance to the next bucket size limit for this type/device.
      auto next = bucket_size_limit_iterator + 1;
      if (next != bucket_size_limits.end()) {
        bucket_size_limit_iterator = next;
      }
    }
  }

  // Add remaining buckets.
  for (auto& it : buckets) {
    auto& bucket = it.second;
    if (!bucket.indices.empty()) {
      result.emplace_back(std::move(bucket.indices));
    }
  }

  // If tensor_indices is not empty, the order of the tensors is in the gradient
  // ready order, so no need to sort.
  // If tensor_indices is empty, sort resulting buckets by the minimum tensor
  // index they include. We assume that the order of the tensors is the order in
  // which they are used (or the reverse order in which their gradients are
  // produced). This sorting step ensures that the buckets are ready in
  // consecutive order.
  if (tensor_indices.empty()) {
    std::sort(
        result.begin(),
        result.end(),
        [](const std::vector<size_t>& a, const std::vector<size_t>& b) {
          const auto amin = std::min_element(a.begin(), a.end());
          const auto bmin = std::min_element(b.begin(), b.end());
          return *amin < *bmin;
        });
  }

  return result;
}

} // namespace c10d<|MERGE_RESOLUTION|>--- conflicted
+++ resolved
@@ -67,7 +67,10 @@
 
   // Initialize variable bucketing.
   // This can be reinitialized later after capturing runtime information.
-  initialize_buckets(std::move(bucket_indices));
+  {
+   std::lock_guard<std::mutex> lock(mutex_);
+   initialize_buckets(std::move(bucket_indices));
+  }
 
   // All variables are expected to have their `grad_fn` set to the gradient
   // accumulation function (since they are leafs in the autograd graph).
@@ -324,65 +327,6 @@
   // of the bucket it would otherwise hold.
   runGradCallbackForVariable(variable, [&](auto& grad) {
     if (grad.defined()) {
-<<<<<<< HEAD
-      // Copy grad to bucket view buffer if grad and bucket_view are pointing
-      // to different storages, and then let grad point to bucket_view
-      // for saving memory and avoiding copies in subsquent iterations.
-      // In most cases, the copy is needed only at first
-      // iteration, there will be no copies in subsquent iterations.
-      // In rare cases, if users explicitly set grad to be None after every
-      // iteration, then it needs to copy grad to bucket_view in every
-      // iteration.
-      if (!grad.is_alias_of(bucket_view)) {
-        // Ensure that the gradient type matches the bucket type.
-        TORCH_CHECK(
-            grad.options().type_equal(bucket_view.options()),
-            "Expected ",
-            bucket_view.toString(),
-            ", got ",
-            grad.toString());
-        TORCH_INTERNAL_ASSERT(grad.device() == bucket_view.device());
-        TORCH_INTERNAL_ASSERT(grad.numel() == bucket_view.numel());
-        // AccumulateGrad doesn't HAVE to obey the grad layout contract.
-        // The penalty for disobedience is reduced performance, not numerical
-        // death. Warnings here help diagnose poor DDP performance.
-        if (grad.strides() != bucket_view.strides()) {
-          TORCH_WARN_ONCE(
-              "Grad strides do not match bucket view strides. "
-              "This may indicate grad was not created according to the "
-              "gradient layout contract, or that the param's strides "
-              "changed since DDP was constructed.  This is not an error, "
-              "but may impair performance.\n"
-              "grad.sizes() = ",
-              grad.sizes(),
-              ", strides() = ",
-              grad.strides(),
-              "\n",
-              "bucket_view.sizes() = ",
-              bucket_view.sizes(),
-              ", strides() = ",
-              bucket_view.strides());
-        }
-        // See Note [DDP Communication Hook]
-        if (comm_hook_ == nullptr) {
-          // imitates wrapped_scalar_tensor in ATen/native/BinaryOps.cpp
-          auto wrapped = c10::scalar_to_tensor(double(1.) / divFactor_);
-          wrapped.unsafeGetTensorImpl()->set_wrapped_number(true);
-          // Divides while copying into the bucket view.
-          at::native::mul_out(bucket_view, grad, wrapped);
-        } else {
-          bucket_view.copy_(grad);
-        }
-        // Let grad point to bucket_view buffer.
-        grad = bucket_view;
-        // The grad is modified and need to be written back.
-        return true;
-      } else {
-        // If grad and bucket view point to the same storage, no need to copy
-        if (comm_hook_ == nullptr) {
-          bucket_view.div_(divFactor_);
-        }
-=======
       // Ensure that the gradient type matches the bucket type.
       TORCH_CHECK(
           grad.options().type_equal(bucket_view.options()),
@@ -421,13 +365,12 @@
       if (comm_hook_ == nullptr) {
         // imitates wrapped_scalar_tensor in ATen/native/BinaryOps.cpp
         auto wrapped =
-            c10::scalar_to_tensor(double(1.) / process_group_->getSize());
+            c10::scalar_to_tensor(double(1.) / divFactor_);
         wrapped.unsafeGetTensorImpl()->set_wrapped_number(true);
         // Divides while copying into the bucket view.
         at::native::mul_out(bucket_view, grad, wrapped);
       } else {
         bucket_view.copy_(grad);
->>>>>>> 2b70f827
       }
     } else {
       bucket_view.zero_();
@@ -688,11 +631,9 @@
       this->finalize_backward();
       // Rebuild bucket if this is the first time to rebuild
       if (!rebuilt_params_.empty()) {
-        auto rebuilt_bucket_indices = rebuildBuckets();
-        // Unlock before initialize_buckets() as initialize_buckets() requires a
-        // lock, it could result in self deadlock without unlocking here.
+        // Unlock since rebuild_buckets() acquires the lock.
         lock.unlock();
-        initialize_buckets(std::move(rebuilt_bucket_indices));
+        rebuild_buckets();
       } else {
         lock.unlock();
       }
@@ -743,8 +684,6 @@
 
 void Reducer::initialize_buckets(
     std::vector<std::vector<size_t>> bucket_indices) {
-  std::lock_guard<std::mutex> lock(mutex_);
-
   // This shouldn't be called if we're expecting autograd hooks to fire.
   TORCH_CHECK(
       !expect_autograd_hooks_,
@@ -914,14 +853,6 @@
   }
 }
 
-<<<<<<< HEAD
-bool Reducer::prepare_forward() {
-  std::lock_guard<std::mutex> lock(mutex_);
-  return rebuild_buckets();
-}
-
-=======
->>>>>>> 2b70f827
 // Traverse the autograd graph starting at the specified output.
 // All parameters for which we have a pointer to their gradient accumulation
 // functions, but don't show up in the autograd graph will be marked ready for
@@ -1257,15 +1188,12 @@
   }
 }
 
-<<<<<<< HEAD
 bool Reducer::rebuild_buckets() {
+  std::lock_guard<std::mutex> lock(mutex_);
   if (!should_rebuild_buckets() || rebuilt_params_.empty()) {
     return false;
   }
 
-=======
-std::vector<std::vector<size_t>> Reducer::rebuildBuckets() {
->>>>>>> 2b70f827
   TORCH_INTERNAL_ASSERT(
       rebuilt_params_.size() == rebuilt_param_indices_.size(),
       c10::str(
@@ -1299,12 +1227,8 @@
   rebuilt_params_.clear();
   rebuilt_param_indices_.clear();
 
-<<<<<<< HEAD
   initialize_buckets(std::move(rebuilt_bucket_indices));
   return true;
-=======
-  return rebuilt_bucket_indices;
->>>>>>> 2b70f827
 }
 
 // See Note [DDP Communication Hook]
