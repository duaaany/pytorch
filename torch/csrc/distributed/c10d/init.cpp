#include <torch/csrc/python_headers.h>

#include <c10/util/intrusive_ptr.h>
#include <c10d/FileStore.hpp>
#ifndef _WIN32
#include <c10d/HashStore.hpp>
#include <c10d/ProcessGroupRoundRobin.hpp>
#include <c10d/TCPStore.hpp>
#endif
#include <c10d/ProcessGroup.hpp>

#ifdef USE_C10D_GLOO
#include <c10d/ProcessGroupGloo.hpp>
#endif

#ifdef USE_C10D_NCCL
#include <c10d/ProcessGroupNCCL.hpp>
#endif

#ifdef USE_C10D_MPI
#include <c10d/ProcessGroupMPI.hpp>
#endif

#include <c10d/PrefixStore.hpp>
#include <fmt/format.h>
#include <pybind11/chrono.h>

#include <c10d/comm.hpp>
#include <c10d/frontend.hpp>
#include <c10d/reducer.hpp>
#include <torch/csrc/Exceptions.h>
#include <torch/csrc/distributed/c10d/python_comm_hook.h>
#include <torch/csrc/jit/python/pybind_utils.h>
#include <torch/csrc/utils/object_ptr.h>
#include <torch/csrc/utils/pybind.h>

#include <torch/custom_class.h>

namespace torch {
namespace distributed {
namespace c10d {

namespace {

#ifdef USE_C10D_GLOO
constexpr char* GLOO_SOCKET_IFNAME_ENV = "GLOO_SOCKET_IFNAME";
#endif

std::vector<std::string> split(char separator, const std::string& string) {
  std::vector<std::string> pieces;
  std::stringstream ss(string);
  std::string item;
  while (std::getline(ss, item, separator)) {
    pieces.push_back(std::move(item));
  }
  return pieces;
}

template <typename T>
using shared_ptr_class_ = py::class_<T, std::shared_ptr<T>>;

constexpr auto kDeprecationWarning =
    "{} API is being deprecated, please ping "
    "https://github.com/pytorch/pytorch/issues/46291 "
    "if you see this warning";
template <typename T>
using intrusive_ptr_class_ = py::class_<T, c10::intrusive_ptr<T>>;

// PythonStore is a pybind11 trampoline class to allow a Python
// class to inherit from c10d.Store and implement its interface.
class PythonStore : public ::c10d::Store {
 public:
  using ::c10d::Store::Store;

  // Note: this function manually calls the Python-side overload
  // for this function instead of using the PYBIND11_OVERLOAD_XYZ
  // macros. This is done so that we can call the Python-side
  // function with a std::string instead of a std::vector<uint8_t>.
  void set(const std::string& key, const std::vector<uint8_t>& value) override {
    pybind11::gil_scoped_acquire gil;
    pybind11::function fn =
        pybind11::get_overload(static_cast<const ::c10d::Store*>(this), "set");
    TORCH_INTERNAL_ASSERT(fn);
    // Call function with a py::bytes object for the value.
    fn(key,
       py::bytes(reinterpret_cast<const char*>(value.data()), value.size()));
  }

  // Note: this function manually calls the Python-side overload
  // for this function instead of using the PYBIND11_OVERLOAD_XYZ
  // macros. This is done so that the Python-side function can
  // return a py::bytes instead of a std::vector<uint8_t>.
  std::vector<uint8_t> get(const std::string& key) override {
    pybind11::gil_scoped_acquire gil;
    pybind11::function fn =
        pybind11::get_overload(static_cast<const ::c10d::Store*>(this), "get");
    TORCH_INTERNAL_ASSERT(fn);
    // Cast return value from Python to py::bytes, then implicitly
    // convert that to a std::string, so that we can construct a
    // std::vector<uint8_t>. There is no API for directly accessing
    // the contents of the py::bytes object.
    std::string str = pybind11::cast<py::bytes>(fn(key));
    return std::vector<uint8_t>(str.begin(), str.end());
  }

  int64_t add(const std::string& key, int64_t value) override {
    PYBIND11_OVERLOAD_PURE(int64_t, ::c10d::Store, add, key, value);
  }

  int64_t getNumKeys() override {
    PYBIND11_OVERLOAD_PURE(int64_t, ::c10d::Store, getNumKeys);
  }

  bool deleteKey(const std::string& key) override {
    PYBIND11_OVERLOAD_PURE(bool, ::c10d::Store, deleteKey, key);
  }

  bool check(const std::vector<std::string>& keys) override {
    PYBIND11_OVERLOAD_PURE(bool, ::c10d::Store, check, keys);
  }

  void wait(const std::vector<std::string>& keys) override {
    PYBIND11_OVERLOAD_PURE(void, ::c10d::Store, wait, keys);
  }

  void wait(
      const std::vector<std::string>& keys,
      const std::chrono::milliseconds& timeout) override {
    PYBIND11_OVERLOAD_PURE(void, ::c10d::Store, wait, keys, timeout);
  }
};

// Called from DDP's Python API to create a c10d Python comm hook object.
// The input state and callable comm_hook are Python objects. It later calls
// register_comm_hook function of the reducer input to register the hook.
void _register_comm_hook(
    ::c10d::Reducer& reducer,
    py::object state,
    py::object comm_hook) {
  reducer.register_comm_hook(std::make_unique<::c10d::PythonCommHook>(
      std::move(state), std::move(comm_hook)));
}

// Called from DDP's Python API to create a c10d C++ comm hook.
// The input is an enum hook type. It later calls register_builtin_comm_hook
// function of the reducer input to set the hook type.
void _register_builtin_comm_hook(
    ::c10d::Reducer& reducer,
    ::c10d::BuiltinCommHookType comm_hook_type) {
  reducer.register_builtin_comm_hook(comm_hook_type);
}

PyObject* c10d_init(PyObject* _unused, PyObject* noargs) {
  C10_LOG_API_USAGE_ONCE("c10d.python.import");
  auto c10d_module = THPObjectPtr(PyImport_ImportModule("torch.distributed"));
  if (!c10d_module) {
    throw python_error();
  }

  auto torch_C_module = THPObjectPtr(PyImport_ImportModule("torch._C"));
  if (!torch_C_module) {
    throw python_error();
  }

  auto torch_C_m = py::handle(torch_C_module).cast<py::module>();
  auto m = torch_C_m.def_submodule("_distributed_c10d", "distributed c10d bindings");

  auto module = py::handle(m).cast<py::module>();

  module
      .def(
          "_register_comm_hook",
          &_register_comm_hook,
          py::arg("reducer"),
          py::arg("state"),
          py::arg("comm_hook"),
          py::call_guard<py::gil_scoped_release>())
      .def(
          "_register_builtin_comm_hook",
          &_register_builtin_comm_hook,
          py::arg("reducer"),
          py::arg("comm_hook_type"));

  shared_ptr_class_<::c10d::GradBucket>(module, "_GradBucket")
      .def(
          py::init<
              const std::vector<Tensor>&,
              const std::vector<size_t>&,
              const std::vector<size_t>&,
              const std::vector<c10::IntArrayRef>&>(),
          py::arg("tensors"),
          py::arg("offsets"),
          py::arg("lengths"),
          py::arg("sizes_list"))
      .def(
          "get_tensors",
          &::c10d::GradBucket::getTensors,
          py::call_guard<py::gil_scoped_release>(),
          R"(
            ``get_tensors`` returns a list of ``torch.Tensor``. Each tensor in
            the list refers to the replica on each device. There will be multiple
            replicas only in the case of single process multiple device mode. In
            the single process single device mode, this list would consist of only
            a single tensor.
           )")
      .def(
          "get_offsets",
          &::c10d::GradBucket::getOffsets,
          py::call_guard<py::gil_scoped_release>())
      .def(
          "get_lengths",
          &::c10d::GradBucket::getLengths,
          py::call_guard<py::gil_scoped_release>())
      .def(
          "get_sizes_list",
          &::c10d::GradBucket::getSizesVec,
          py::call_guard<py::gil_scoped_release>());

  py::enum_<::c10d::BuiltinCommHookType>(module, "BuiltinCommHookType", R"(
An enum-like class for built-in communication hooks: ``ALLREDUCE`` and ``FP16_COMPRESS``.)")
      .value("ALLREDUCE", ::c10d::BuiltinCommHookType::ALLREDUCE)
      .value("FP16_COMPRESS", ::c10d::BuiltinCommHookType::FP16_COMPRESS);

  shared_ptr_class_<::c10d::Reducer>(module, "Reducer")
      .def(
          py::init<
              std::vector<std::vector<torch::autograd::Variable>>,
              std::vector<std::vector<size_t>>,
              c10::intrusive_ptr<::c10d::ProcessGroup>,
              std::vector<std::vector<bool>>,
              int64_t,
              bool,
              bool>(),
          py::arg("replicas"),
          py::arg("bucket_indices"),
          py::arg("process_group"),
          py::arg("expect_sparse_gradients") = std::vector<std::vector<bool>>(),
          py::arg("bucket_bytes_cap") = ::c10d::kDefaultBucketBytesCap,
          py::arg("find_unused_parameters") = false,
          py::arg("gradient_as_bucket_view") = false,
          py::call_guard<py::gil_scoped_release>())
      .def(
          "initialize_buckets",
          &::c10d::Reducer::initialize_buckets,
          py::call_guard<py::gil_scoped_release>())
      .def(
          "prepare_for_backward",
          &::c10d::Reducer::prepare_for_backward,
          py::call_guard<py::gil_scoped_release>())
      .def(
          "prepare_for_backward",
          [](::c10d::Reducer& reducer, const torch::autograd::Variable& output)
              -> void { reducer.prepare_for_backward({output}); },
          py::call_guard<py::gil_scoped_release>())
      .def("get_backward_stats", &::c10d::Reducer::get_backward_stats)
      .def(
          "_rebuild_buckets",
          &::c10d::Reducer::rebuild_buckets,
          py::call_guard<py::gil_scoped_release>())
      .def(
          "get_bucket_tensors",
          &::c10d::Reducer::get_bucket_tensors,
          py::call_guard<py::gil_scoped_release>())
      .def(
          "_push_all_rebuilt_params",
          &::c10d::Reducer::push_rebuilt_params_for_all_indices,
          py::call_guard<py::gil_scoped_release>())
      .def(
          "_set_forward_pass_work_handle",
          &::c10d::Reducer::set_forward_pass_work_handle,
          py::call_guard<py::gil_scoped_release>())
      .def(
          "_get_local_used_maps",
          &::c10d::Reducer::get_local_used_maps_on_device);

  py::enum_<::c10d::ReduceOp>(module, "ReduceOp", R"(
An enum-like class for available reduction operations: ``SUM``, ``PRODUCT``,
``MIN``, ``MAX``, ``BAND``, ``BOR``, and ``BXOR``.

Note that ``BAND``, ``BOR``, and ``BXOR`` reductions are not available when
using the ``NCCL`` backend.

Additionally, ``MAX``, ``MIN`` and ``PRODUCT`` are not supported for complex tensors.

The values of this class can be accessed as attributes, e.g., ``ReduceOp.SUM``.
They are used in specifying strategies for reduction collectives, e.g.,
:func:`reduce`, :func:`all_reduce_multigpu`, etc.)")
      .value("SUM", ::c10d::ReduceOp::SUM)
      .value("PRODUCT", ::c10d::ReduceOp::PRODUCT)
      .value("MIN", ::c10d::ReduceOp::MIN)
      .value("MAX", ::c10d::ReduceOp::MAX)
      .value("BAND", ::c10d::ReduceOp::BAND)
      .value("BOR", ::c10d::ReduceOp::BOR)
      .value("BXOR", ::c10d::ReduceOp::BXOR);

  py::class_<::c10d::BroadcastOptions>(module, "BroadcastOptions")
      .def(py::init<>())
      .def_readwrite("rootRank", &::c10d::BroadcastOptions::rootRank)
      .def_readwrite("rootTensor", &::c10d::BroadcastOptions::rootTensor)
      .def_readwrite("timeout", &::c10d::BroadcastOptions::timeout);

  py::class_<::c10d::AllreduceOptions>(module, "AllreduceOptions")
      .def(py::init<>())
      .def_readwrite("reduceOp", &::c10d::AllreduceOptions::reduceOp)
      .def_readwrite("timeout", &::c10d::AllreduceOptions::timeout);

  py::class_<::c10d::AllreduceCoalescedOptions>(
      module, "AllreduceCoalescedOptions")
      .def(py::init<>())
      .def_readwrite("reduceOp", &::c10d::AllreduceCoalescedOptions::reduceOp)
      .def_readwrite("timeout", &::c10d::AllreduceCoalescedOptions::timeout);

  py::class_<::c10d::ReduceOptions>(module, "ReduceOptions")
      .def(py::init<>())
      .def_readwrite("reduceOp", &::c10d::ReduceOptions::reduceOp)
      .def_readwrite("rootRank", &::c10d::ReduceOptions::rootRank)
      .def_readwrite("rootTensor", &::c10d::ReduceOptions::rootTensor)
      .def_readwrite("timeout", &::c10d::ReduceOptions::timeout);

  py::class_<::c10d::AllgatherOptions>(module, "AllgatherOptions")
      .def(py::init<>())
      .def_readwrite("timeout", &::c10d::AllgatherOptions::timeout);

  py::class_<::c10d::GatherOptions>(module, "GatherOptions")
      .def(py::init<>())
      .def_readwrite("rootRank", &::c10d::GatherOptions::rootRank)
      .def_readwrite("timeout", &::c10d::GatherOptions::timeout);

  py::class_<::c10d::ScatterOptions>(module, "ScatterOptions")
      .def(py::init<>())
      .def_readwrite("rootRank", &::c10d::ScatterOptions::rootRank)
      .def_readwrite("timeout", &::c10d::ScatterOptions::timeout);

  py::class_<::c10d::ReduceScatterOptions>(module, "ReduceScatterOptions")
      .def(py::init<>())
      .def_readwrite("reduceOp", &::c10d::ReduceScatterOptions::reduceOp)
      .def_readwrite("timeout", &::c10d::ReduceScatterOptions::timeout);

  py::class_<::c10d::BarrierOptions>(module, "BarrierOptions")
      .def(py::init<>())
      .def_readwrite("timeout", &::c10d::BarrierOptions::timeout);

  py::class_<::c10d::AllToAllOptions>(module, "AllToAllOptions")
      .def(py::init<>())
      .def_readwrite("timeout", &::c10d::AllToAllOptions::timeout);

  auto store =
      py::class_<::c10d::Store, c10::intrusive_ptr<::c10d::Store>, PythonStore>(
          module,
          "Store",
          R"(
Base class for all store implementations, such as the 3 provided by PyTorch
distributed: (:class:`~torch.distributed.TCPStore`, :class:`~torch.distributed.FileStore`,
and :class:`~torch.distributed.HashStore`).
)")
          // Default constructor.
          .def(py::init<>())
          // Convert from std::string to std::vector<uint8>.
          .def(
              "set",
              [](::c10d::Store& store,
                 const std::string& key,
                 const std::string& value) {
                std::vector<uint8_t> value_(value.begin(), value.end());
                store.set(key, value_);
              },
              py::call_guard<py::gil_scoped_release>(),
              R"(
Inserts the key-value pair into the store based on the supplied ``key`` and
``value``. If ``key`` already exists in the store, it will overwrite the old
value with the new supplied ``value``.

Arguments:
    key (str): The key to be added to the store.
    value (str): The value associated with ``key`` to be added to the store.

Example::
    >>> import torch.distributed as dist
    >>> store = dist.TCPStore("127.0.0.1", 0, true, timedelta(seconds=30))
    >>> store.set("first_key", "first_value")
    >>> # Should return "first_value"
    >>> store.get("first_key")
)")
          // Convert from std::vector<uint8_t> to py::bytes.
          // The returned value is not guaranteed to be valid UTF-8.
          .def(
              "get",
              [](::c10d::Store& store, const std::string& key) -> py::bytes {
                auto value = store.get(key);
                return py::bytes(
                    reinterpret_cast<char*>(value.data()), value.size());
              },
              py::call_guard<py::gil_scoped_release>(),
              R"(
Retrieves the value associated with the given ``key`` in the store. If ``key`` is not
present in the store, the function will wait for ``timeout``, which is defined
when initializing the store, before throwing an exception.

Arguments:
    key (str): The function will return the value associated with this key.

Returns:
    Value associated with ``key`` if ``key`` is in the store.

Example::
    >>> import torch.distributed as dist
    >>> store = dist.TCPStore("127.0.0.1", 0, true, timedelta(seconds=30))
    >>> store.set("first_key", "first_value")
    >>> # Should return "first_value"
    >>> store.get("first_key")
)")
          .def(
              "add",
              &::c10d::Store::add,
              py::call_guard<py::gil_scoped_release>(),
              R"(
The first call to add for a given ``key`` creates a counter associated
with ``key`` in the store, initialized to ``amount``. Subsequent calls to add
with the same ``key`` increment the counter by the specified ``amount``.
Calling :meth:`~torch.distributed.store.add` with a key that has already
been set in the store by :meth:`~torch.distributed.store.set` will result
in an exception.

Arguments:
    key (str): The key in the store whose counter will be incremented.
    amount (int): The quantity by which the counter will be incremented.

Example::
    >>> import torch.distributed as dist
    >>> # Using TCPStore as an example, other store types can also be used
    >>> store = dist.TCPStore("127.0.0.1", 0, true, timedelta(seconds=30))
    >>> store.add("first_key", 1)
    >>> store.add("first_key", 6)
    >>> # Should return 7
    >>> store.get("first_key")
)")
          .def(
              "delete_key",
              &::c10d::Store::deleteKey,
              py::call_guard<py::gil_scoped_release>(),
              R"(
Deletes the key-value pair associated with ``key`` from the store. Returns
`true` if the key was successfully deleted, and `false` if it was not.

.. warning::
    The ``delete_key`` API is only supported by the :class:`~torch.distributed.TCPStore` and :class:`~torch.distributed.HashStore`. Using this API
    with the :class:`~torch.distributed.FileStore` will result in an exception.

Arguments:
    key (str): The key to be deleted from the store

Returns:
    `true` if ``key`` was deleted, otherwise `false`.

Example::
    >>> import torch.distributed as dist
    >>> # Using TCPStore as an example, HashStore can also be used
    >>> store = dist.TCPStore("127.0.0.1", 0, true, timedelta(seconds=30))
    >>> store.set("first_key")
    >>> # This should return true
    >>> store.delete_key("first_key")
    >>> # This should return false
    >>> store.delete_key("bad_key")
)")
          .def(
              "num_keys",
              &::c10d::Store::getNumKeys,
              py::call_guard<py::gil_scoped_release>(),
              R"(
Returns the number of keys set in the store. Note that this number will typically
be one greater than the number of keys added by :meth:`~torch.distributed.store.set`
and :meth:`~torch.distributed.store.add` since one key is used to coordinate all
the workers using the store.

.. warning::
    The ``num_keys`` API is only supported by the :class:`~torch.distributed.TCPStore` and :class:`~torch.distributed.HashStore`. Using this API
    with the :class:`~torch.distributed.FileStore` will result in an exception.

Returns:
    The number of keys present in the store.

Example::
    >>> import torch.distributed as dist
    >>> # Using TCPStore as an example, HashStore can also be used
    >>> store = dist.TCPStore("127.0.0.1", 0, true, timedelta(seconds=30))
    >>> store.set("first_key", "first_value")
    >>> # This should return 2
    >>> store.num_keys()
)")
          .def(
              "set_timeout",
              &::c10d::Store::setTimeout,
              py::call_guard<py::gil_scoped_release>(),
              R"(
Sets the store's default timeout. This timeout is used during initialization and in
:meth:`~torch.distributed.store.wait` and :meth:`~torch.distributed.store.get`.

Arguments:
    timeout (timedelta): timeout to be set in the store.

Example::
    >>> import torch.distributed as dist
    >>> # Using TCPStore as an example, other store types can also be used
    >>> store = dist.TCPStore("127.0.0.1", 0, true, timedelta(seconds=30))
    >>> store.set_timeout(timedelta(seconds=10))
    >>> # This will throw an exception after 10 seconds
    >>> store.wait(["bad_key"])
)")
          .def(
              "wait",
              [](::c10d::Store& store, const std::vector<std::string>& keys) {
                store.wait(keys);
              },
              py::call_guard<py::gil_scoped_release>(),
              R"(
Waits for each key in ``keys`` to be added to the store. If not all keys are
set before the ``timeout`` (set during store initialization), then ``wait``
will throw an exception.

Arguments:
    keys (list): List of keys on which to wait until they are set in the store.

Example::
    >>> import torch.distributed as dist
    >>> # Using TCPStore as an example, other store types can also be used
    >>> store = dist.TCPStore("127.0.0.1", 0, true, timedelta(seconds=30))
    >>> # This will throw an exception after 30 seconds
    >>> store.wait(["bad_key"])
)")
          .def(
              "wait",
              [](::c10d::Store& store,
                 const std::vector<std::string>& keys,
                 const std::chrono::milliseconds& timeout) {
                store.wait(keys, timeout);
              },
              py::call_guard<py::gil_scoped_release>(),
              R"(
Waits for each key in ``keys`` to be added to the store, and throws an exception
if the keys have not been set by the supplied ``timeout``.

Arguments:
    keys (list): List of keys on which to wait until they are set in the store.
    timeout (timedelta): Time to wait for the keys to be added before throwing an exception.

Example::
    >>> import torch.distributed as dist
    >>> # Using TCPStore as an example, other store types can also be used
    >>> store = dist.TCPStore("127.0.0.1", 0, true, timedelta(seconds=30))
    >>> # This will throw an exception after 10 seconds
    >>> store.wait(["bad_key"], timedelta(seconds=10))
)");

  intrusive_ptr_class_<::c10d::FileStore>(
      module,
      "FileStore",
      store,
      R"(
A store implementation that uses a file to store the underlying key-value pairs.

Arguments:
    file_name (str): path of the file in which to store the key-value pairs
    world_size (int): The total number of processes using the store

Example::
    >>> import torch.distributed as dist
    >>> store1 = dist.FileStore("/tmp/filestore", 2)
    >>> store2 = dist.FileStore("/tmp/filestore", 2)
    >>> # Use any of the store methods from either the client or server after initialization
    >>> store1.set("first_key", "first_value")
    >>> store2.get("first_key")

      )")
      .def(py::init<const std::string&, int>());

#ifndef _WIN32
  intrusive_ptr_class_<::c10d::HashStore>(
      module,
      "HashStore",
      store,
      R"(
A thread-safe store implementation based on an underlying hashmap. This store can be used
within the same process (for example, by other threads), but cannot be used across processes.

Example::
    >>> import torch.distributed as dist
    >>> store = dist.HashStore()
    >>> # store can be used from other threads
    >>> # Use any of the store methods after initialization
    >>> store.set("first_key", "first_value")
      )")
      .def(py::init<>());

  intrusive_ptr_class_<::c10d::TCPStore>(
      module,
      "TCPStore",
      store,
      R"(
A TCP-based distributed key-value store implementation. The server store holds
the data, while the client stores can connect to the server store over TCP and
perform actions such as :meth:`~torch.distributed.store.set` to insert a key-value
pair, :meth:`~torch.distributed.store.get` to retrieve a key-value pair, etc.

Arguments:
    host_name (str): The hostname or IP Address the server store should run on.
    port (int): The port on which the server store should listen for incoming requests.
    world_size (int): The total number of store users (number of clients + 1 for the server).
    is_master (bool): True when initializing the server store, False for client stores.
    timeout (timedelta): Timeout used by the store during initialization and for methods such as :meth:`~torch.distributed.store.get` and :meth:`~torch.distributed.store.wait`.

Example::
    >>> import torch.distributed as dist
    >>> server_store = dist.TCPStore("127.0.0.1", 0, true, timedelta(seconds=30))
    >>> client_store = dist.TCPStore("127.0.0.1", 0, false)
    >>> # Use any of the store methods from either the client or server after initialization
    >>> server_store.set("first_key", "first_value")
    >>> client_store.get("first_key")
      )")
      .def(
          py::init<
              const std::string&,
              int,
              int,
              bool,
              std::chrono::milliseconds>(),
          py::arg("host_name"),
          py::arg("port"),
          py::arg("world_size"),
          py::arg("is_master"),
          py::arg("timeout") =
              std::chrono::milliseconds(::c10d::Store::kDefaultTimeout));
#endif

  intrusive_ptr_class_<::c10d::PrefixStore>(
      module,
      "PrefixStore",
      store,
      R"(
A wrapper around any of the 3 key-value stores (:class:`~torch.distributed.TCPStore`,
:class:`~torch.distributed.FileStore`, and :class:`~torch.distributed.HashStore`)
that adds a prefix to each key inserted to the store.

Arguments:
    prefix (str): The prefix string that is prepended to each key before being inserted into the store.
    store (torch.distributed.store): A store object that forms the underlying key-value store.
      )")
      .def(py::init<const std::string&, c10::intrusive_ptr<::c10d::Store>>());

  auto processGroup =
      intrusive_ptr_class_<::c10d::ProcessGroup>(module, "ProcessGroup")
          .def("rank", &::c10d::ProcessGroup::getRank)
          .def("size", &::c10d::ProcessGroup::getSize)
          .def(
              "broadcast",
              &::c10d::ProcessGroup::broadcast,
              py::arg("tensors"),
              py::arg("opts") = ::c10d::BroadcastOptions(),
              py::call_guard<py::gil_scoped_release>())

          .def(
              "broadcast",
              [](::c10d::ProcessGroup& pg, at::Tensor& x, int rootRank) {
                ::c10d::BroadcastOptions opts;
                opts.rootRank = rootRank;
                std::vector<at::Tensor> xs = {x};
                return pg.broadcast(xs, opts);
              },
              py::arg("tensor"),
              py::arg("root"),
              py::call_guard<py::gil_scoped_release>())

          .def(
              "allreduce",
              &::c10d::ProcessGroup::allreduce,
              py::arg("tensors"),
              py::arg("opts") = ::c10d::AllreduceOptions(),
              py::call_guard<py::gil_scoped_release>())

          .def(
              "allreduce",
              [](::c10d::ProcessGroup& pg,
                 std::vector<at::Tensor>& xs,
                 ::c10d::ReduceOp op) {
                ::c10d::AllreduceOptions opts;
                opts.reduceOp = op;
                return pg.allreduce(xs, opts);
              },
              py::arg("tensors"),
              py::arg("op") = ::c10d::ReduceOp::SUM,
              py::call_guard<py::gil_scoped_release>())

          .def(
              "allreduce",
              [](::c10d::ProcessGroup& pg, at::Tensor& x, ::c10d::ReduceOp op) {
                ::c10d::AllreduceOptions opts;
                opts.reduceOp = op;
                std::vector<at::Tensor> xs = {x};
                return pg.allreduce(xs, opts);
              },
              py::arg("tensor"),
              py::arg("op") = ::c10d::ReduceOp::SUM,
              py::call_guard<py::gil_scoped_release>())

          .def(
              "allreduce_coalesced",
              [](::c10d::ProcessGroup& pg,
                 std::vector<at::Tensor>& xs,
                 ::c10d::AllreduceCoalescedOptions opts) {
                return pg.allreduce_coalesced(xs, opts);
              },
              py::arg("tensors"),
              py::arg("opts") = ::c10d::AllreduceCoalescedOptions(),
              py::call_guard<py::gil_scoped_release>())

          .def(
              "reduce",
              &::c10d::ProcessGroup::reduce,
              py::arg("tensors"),
              py::arg("opts") = ::c10d::ReduceOptions(),
              py::call_guard<py::gil_scoped_release>())

          .def(
              "reduce",
              [](::c10d::ProcessGroup& pg,
                 at::Tensor& x,
                 int rootRank,
                 ::c10d::ReduceOp op) {
                ::c10d::ReduceOptions opts;
                opts.reduceOp = op;
                opts.rootRank = rootRank;
                std::vector<at::Tensor> xs = {x};
                return pg.reduce(xs, opts);
              },
              py::arg("tensor"),
              py::arg("root"),
              py::arg("op") = ::c10d::ReduceOp::SUM,
              py::call_guard<py::gil_scoped_release>())

          .def(
              "allgather",
              &::c10d::ProcessGroup::allgather,
              py::arg("output_tensors"),
              py::arg("input_tensors"),
              py::arg("opts") = ::c10d::AllgatherOptions(),
              py::call_guard<py::gil_scoped_release>())

          .def(
              "allgather",
              [](::c10d::ProcessGroup& pg,
                 std::vector<at::Tensor>& output,
                 at::Tensor& input) {
                std::vector<std::vector<at::Tensor>> outputs = {output};
                std::vector<at::Tensor> inputs = {input};
                return pg.allgather(
                    outputs, inputs, ::c10d::AllgatherOptions());
              },
              py::arg("output_tensors"),
              py::arg("input_tensor"),
              py::call_guard<py::gil_scoped_release>())

          .def(
              "allgather_coalesced",
              &::c10d::ProcessGroup::allgather_coalesced,
              py::arg("output_lists"),
              py::arg("input_list"),
              py::arg("opts") = ::c10d::AllgatherOptions(),
              py::call_guard<py::gil_scoped_release>())

          .def(
              "gather",
              &::c10d::ProcessGroup::gather,
              py::arg("output_tensors"),
              py::arg("input_tensors"),
              py::arg("opts") = ::c10d::GatherOptions(),
              py::call_guard<py::gil_scoped_release>())

          .def(
              "gather",
              [](::c10d::ProcessGroup& pg,
                 std::vector<at::Tensor>& output,
                 at::Tensor& input,
                 int rootRank) {
                ::c10d::GatherOptions opts;
                opts.rootRank = rootRank;
                std::vector<std::vector<at::Tensor>> outputs = {output};
                std::vector<at::Tensor> inputs = {input};
                return pg.gather(outputs, inputs, opts);
              },
              py::arg("output_tensors"),
              py::arg("input_tensor"),
              py::arg("root"),
              py::call_guard<py::gil_scoped_release>())

          .def(
              "scatter",
              &::c10d::ProcessGroup::scatter,
              py::arg("output_tensors"),
              py::arg("input_tensors"),
              py::arg("opts") = ::c10d::ScatterOptions(),
              py::call_guard<py::gil_scoped_release>())

          .def(
              "scatter",
              [](::c10d::ProcessGroup& pg,
                 at::Tensor& output,
                 std::vector<at::Tensor>& input,
                 int rootRank) {
                ::c10d::ScatterOptions opts;
                opts.rootRank = rootRank;
                std::vector<std::vector<at::Tensor>> inputs = {input};
                std::vector<at::Tensor> outputs = {output};
                return pg.scatter(outputs, inputs, opts);
              },
              py::arg("output_tensor"),
              py::arg("input_tensors"),
              py::arg("root"),
              py::call_guard<py::gil_scoped_release>())

          .def(
              "reduce_scatter",
              &::c10d::ProcessGroup::reduce_scatter,
              py::arg("output_tensors"),
              py::arg("input_tensors"),
              py::arg("opts") = ::c10d::ReduceScatterOptions(),
              py::call_guard<py::gil_scoped_release>())

          .def(
              "reduce_scatter",
              [](::c10d::ProcessGroup& pg,
                 at::Tensor& output,
                 std::vector<at::Tensor>& input) {
                std::vector<at::Tensor> outputs = {output};
                std::vector<std::vector<at::Tensor>> inputs = {input};
                return pg.reduce_scatter(
                    outputs, inputs, ::c10d::ReduceScatterOptions());
              },
              py::arg("output_tensors"),
              py::arg("input_tensor"),
              py::call_guard<py::gil_scoped_release>())

          .def(
              "alltoall_base",
              &::c10d::ProcessGroup::alltoall_base,
              py::arg("output_tensor"),
              py::arg("input_tensor"),
              py::arg("output_split_sizes"),
              py::arg("input_split_sizes"),
              py::arg("opts") = ::c10d::AllToAllOptions(),
              py::call_guard<py::gil_scoped_release>())

          .def(
              "alltoall_base",
              [](::c10d::ProcessGroup& pg,
                 at::Tensor& output,
                 at::Tensor& input,
                 std::vector<int64_t> outputSplitSizes,
                 std::vector<int64_t> inputSplitSizes) {
                return pg.alltoall_base(
                    output,
                    input,
                    outputSplitSizes,
                    inputSplitSizes,
                    ::c10d::AllToAllOptions());
              },
              py::arg("output"),
              py::arg("input"),
              py::arg("output_split_sizes"),
              py::arg("input_split_sizes"),
              py::call_guard<py::gil_scoped_release>())

          .def(
              "alltoall",
              &::c10d::ProcessGroup::alltoall,
              py::arg("output_tensor"),
              py::arg("input_tensor"),
              py::arg("opts") = ::c10d::AllToAllOptions(),
              py::call_guard<py::gil_scoped_release>())

          .def(
              "alltoall",
              [](::c10d::ProcessGroup& pg,
                 std::vector<at::Tensor>& output,
                 std::vector<at::Tensor>& input) {
                return pg.alltoall(output, input, ::c10d::AllToAllOptions());
              },
              py::arg("output"),
              py::arg("input"),
              py::call_guard<py::gil_scoped_release>())

          .def(
              "send",
              &::c10d::ProcessGroup::send,
              py::call_guard<py::gil_scoped_release>())

          .def(
              "recv",
              &::c10d::ProcessGroup::recv,
              py::call_guard<py::gil_scoped_release>())

          .def(
              "recv_anysource",
              &::c10d::ProcessGroup::recvAnysource,
              py::call_guard<py::gil_scoped_release>())

          .def(
              "barrier",
              &::c10d::ProcessGroup::barrier,
              py::arg("opts") = ::c10d::BarrierOptions(),
              py::call_guard<py::gil_scoped_release>());

#ifndef _WIN32
  module.def(
      "_round_robin_process_groups",
      [](std::vector<c10::intrusive_ptr<::c10d::ProcessGroup>> processGroups)
          -> c10::intrusive_ptr<::c10d::ProcessGroup> {
        if (processGroups.size() == 0) {
          throw std::invalid_argument("Specify at least 1 process group");
        }
        const auto& first = processGroups.front();
        return c10::make_intrusive<::c10d::ProcessGroupRoundRobin>(
            first->getRank(), first->getSize(), std::move(processGroups));
      },
      py::arg("process_groups"),
      py::call_guard<py::gil_scoped_release>());
#endif

#ifdef USE_C10D_GLOO
  auto processGroupGloo = intrusive_ptr_class_<::c10d::ProcessGroupGloo>(
      module, "ProcessGroupGloo", processGroup);

  shared_ptr_class_<::gloo::transport::Device>(processGroupGloo, "Device");

  shared_ptr_class_<::c10d::ProcessGroupGloo::Options>(
      processGroupGloo, "Options")
      .def(py::init<>())
      .def_readwrite("devices", &::c10d::ProcessGroupGloo::Options::devices)
      .def_readwrite("timeout", &::c10d::ProcessGroupGloo::Options::timeout)
      .def_readwrite("threads", &::c10d::ProcessGroupGloo::Options::threads);

  processGroupGloo.def_static(
      "create_device",
      [](const std::string& hostname, const std::string& interface)
          -> std::shared_ptr<::gloo::transport::Device> {
        if (!hostname.empty()) {
          return ::c10d::ProcessGroupGloo::createDeviceForHostname(hostname);
        }
        if (!interface.empty()) {
          return ::c10d::ProcessGroupGloo::createDeviceForInterface(interface);
        }
        throw std::invalid_argument(
            "Specify either `hostname` or `interface` argument.");
      },
      py::arg("hostname") = "",
      py::arg("interface") = "");

  processGroupGloo
      .def(
          py::init<
              const c10::intrusive_ptr<::c10d::Store>&,
              int,
              int,
              ::c10d::ProcessGroupGloo::Options>(),
          py::call_guard<py::gil_scoped_release>())
      .def(
          py::init([](const c10::intrusive_ptr<::c10d::Store>& store,
                      int rank,
                      int size,
                      std::chrono::milliseconds timeout) {
            ::c10d::ProcessGroupGloo::Options options;

            // Use interfaces listed in "GLOO_SOCKET_IFNAME", if set.
            char* ifnameEnv = getenv(::c10d::GLOO_SOCKET_IFNAME_ENV);
            if (ifnameEnv) {
              for (const auto& iface : ::c10d::split(',', ifnameEnv)) {
                options.devices.push_back(
                    ::c10d::ProcessGroupGloo::createDeviceForInterface(iface));
              }
            } else {
              // If no hostname is specified, this function looks up
              // the machine's hostname and returns a device instance
              // associated with the address that the hostname resolves to.
              options.devices.push_back(
                  ::c10d::ProcessGroupGloo::createDefaultDevice());
            }

            options.timeout = timeout;
            options.threads = options.devices.size() * 2;
            return c10::make_intrusive<::c10d::ProcessGroupGloo>(
                store, rank, size, options);
          }),
          py::arg("store"),
          py::arg("rank"),
          py::arg("size"),
          py::arg("timeout") = std::chrono::milliseconds(10 * 1000), // NOLINT
          py::call_guard<py::gil_scoped_release>());
#endif

#ifdef USE_C10D_NCCL
  auto processGroupNCCL =
      intrusive_ptr_class_<::c10d::ProcessGroupNCCL>(
          module, "ProcessGroupNCCL", processGroup)
          .def(
              py::init<
                  const c10::intrusive_ptr<::c10d::Store>&,
                  int,
                  int,
                  c10::intrusive_ptr<::c10d::ProcessGroupNCCL::Options>>(),
              py::call_guard<py::gil_scoped_release>())
          .def(
              py::init([](const c10::intrusive_ptr<::c10d::Store>& store,
                          int rank,
                          int size,
                          const std::chrono::milliseconds& timeout) {
                auto options = ::c10d::ProcessGroupNCCL::Options::create();
                options->isHighPriorityStream = false;
                options->opTimeout = timeout;
                return c10::make_intrusive<::c10d::ProcessGroupNCCL>(
                    store, rank, size, options);
              }),
              py::arg("store"),
              py::arg("rank"),
              py::arg("size"),
              py::arg("timeout") = std::chrono::milliseconds(
                  ::c10d::ProcessGroupNCCL::kProcessGroupNCCLOpTimeoutMillis),
              py::call_guard<py::gil_scoped_release>());

  intrusive_ptr_class_<::c10d::ProcessGroupNCCL::Options>(
      processGroupNCCL, "Options")
      .def(py::init<>())
      .def_readwrite(
          "is_high_priority",
          &::c10d::ProcessGroupNCCL::Options::isHighPriorityStream)
      .def_readwrite(
          "op_timeout", &::c10d::ProcessGroupNCCL::Options::opTimeout);
  processGroupNCCL.def_static(
      "_group_start", []() { ::c10d::ProcessGroupNCCL::groupStart(); });
  processGroupNCCL.def_static(
      "_group_end", []() { ::c10d::ProcessGroupNCCL::groupEnd(); });
#endif

#ifdef USE_C10D_MPI
  auto processGroupMPI = intrusive_ptr_class_<::c10d::ProcessGroupMPI>(
      module, "ProcessGroupMPI", processGroup);

  // Define static create function instead of a constructor, because
  // this function may return null. This happens if this process is not
  // part of a sub group that is to be created.
  processGroupMPI.def_static(
      "create",
      [](std::vector<int> ranks) {
        return ::c10d::ProcessGroupMPI::createProcessGroupMPI(ranks);
      },
      py::call_guard<py::gil_scoped_release>());
#endif

  intrusive_ptr_class_<::c10d::ProcessGroup::Work>(module, "Work")
      .def("is_completed", &::c10d::ProcessGroup::Work::isCompleted)
      .def(
          "is_success",
          [](::c10d::ProcessGroup::Work& work) -> bool {
            TORCH_WARN_ONCE(fmt::format(
                kDeprecationWarning, "ProcessGroup::Work::is_success"));
            return work.isSuccess();
          })
      .def(
          "exception",
          [](::c10d::ProcessGroup::Work& work) -> std::exception_ptr {
            TORCH_WARN_ONCE(fmt::format(
                kDeprecationWarning, "ProcessGroup::Work::exception"));
            return work.exception();
          })
      .def(
          "source_rank",
          [](::c10d::ProcessGroup::Work& work) -> int {
            TORCH_WARN_ONCE(fmt::format(
                kDeprecationWarning, "ProcessGroup::Work::source_rank"));
            return work.sourceRank();
          })
      .def("_source_rank", &::c10d::ProcessGroup::Work::sourceRank)
      .def(
          "result",
          [](::c10d::ProcessGroup::Work& work) -> std::vector<at::Tensor> {
            return work.result();
          })
      .def(
          "synchronize",
          [](::c10d::ProcessGroup::Work& work) -> void {
            TORCH_WARN_ONCE(fmt::format(
                kDeprecationWarning, "ProcessGroup::Work::synchronize"));
            work.synchronize();
          })
      .def(
          "wait",
          &::c10d::ProcessGroup::Work::wait,
          py::arg("timeout") = kNoTimeout,
          py::call_guard<py::gil_scoped_release>())
      .def("get_future",
          [](::c10d::ProcessGroup::Work& work)
              -> std::shared_ptr<jit::PythonFutureWrapper> {
            return std::make_shared<jit::PythonFutureWrapper>(work.getFuture());
          },
          R"(
            Returns:
                A ``torch._C.Future`` object which is associated with the completion of
                the ``ProcessGroup::Work``. As an example, a future object can be retrieved
                by ``fut = process_group.allreduce(tensors).get_future()``.

            Example::
                Below is an example of a simple allreduce DDP communication hook that uses
                ``get_future` API to retrieve a Future associated with the completion of
                ``allreduce`` work.

                >>> def allreduce(state: object, bucket: dist._GradBucket): -> torch._C.Future
                >>>     tensors = [t / process_group.world_size for t in bucket.get_tensors()]
                >>>     work = process_group.allreduce(tensors)
                >>>     return work.get_future()

                >>> ddp_model._egister_comm_hook(state = None, hook = allreduce)

            .. warning ::
                ``get_future`` API supports only NCCL backend and single-process single-device mode.
                The ``torch._C.Future`` object returned by this API can be used in
                ``DistributedDataParallel.register_comm_hook``, but it is subject to some subtle
                differences compared to ``torch.futures.Future`` due to compromises made for performance
                reasons.

                In the example above, ``allreduce`` work will be done on GPU using NCCL backend,
                ``fut.wait()`` will return after synchronizing the appropriate NCCL streams
                with PyTorch's default device streams to ensure we can have asynchronous CUDA
                execution and it does not wait for the entire operation to complete on GPU. Note that
                ``FutureNCCL``  does not support ``NCCL_BLOCKING_WAIT`` flag or NCCL's ``barrier()``.
                In addition, if a callback function was added by ``fut.then()``, it will wait until
                ``WorkNCCL``'s NCCL streams synchronize with ``ProcessGroupNCCL``'s dedicated callback
                stream and invoke the callback inline after running the callback on the callback stream.
                ``fut.then()`` will return another ``FutureNCCL`` that holds the return value of the
                callback and a ``CUDAEvent`` that recorded the callback stream.

                Note that ``fut.done()`` returns if the enire operation is completed on the GPU.
           )");

  module.def(
      "_compute_bucket_assignment_by_size",
      &::c10d::compute_bucket_assignment_by_size,
      py::arg("tensors"),
      py::arg("bucket_size"),
      py::arg("expect_sparse_gradient") = std::vector<bool>(),
      py::arg("tensor_indices") = std::vector<int64_t>(),
      py::call_guard<py::gil_scoped_release>());

  module.def(
      "_broadcast_coalesced",
      // Define a lambda such that the pybind11 prototype can take a std::vector
      // for the tensor list argument, but still pass it to the underlying
      // function as a c10::ArrayRef.
      [](c10::intrusive_ptr<::c10d::ProcessGroup> process_group,
         std::vector<at::Tensor> tensors, // NOLINT
         size_t buffer_size,
         int rank) {
        broadcast_coalesced(
            std::move(process_group), tensors, buffer_size, rank);
      },
      py::arg("process_group"),
      py::arg("tensors"),
      py::arg("buffer_size"),
      // The source of truth rank to broadcast the tensors from.
      py::arg("src") = 0,
      py::call_guard<py::gil_scoped_release>());

  module.def(
      "_test_python_store",
      // Define a function that takes a c10d store and runs a few tests.
      // This is used by the PythonStore tests, which we cannot test from the
      // Python side of the world. Calling Python functions on a Python object
      // completely bypasses pybind11. We need to test that the overloaded
      // functions call into Python and behave like we expect.
      [](c10::intrusive_ptr<::c10d::Store> store) {
        auto add = [&store](const std::string& key, int64_t value) {
          store->add(key, value);
        };

        auto set = [&store](const std::string& key, const std::string& value) {
          std::vector<uint8_t> value_(value.begin(), value.end());
          store->set(key, value_);
        };

        auto get = [&store](const std::string& key) {
          auto value = store->get(key);
          return std::string(value.begin(), value.end());
        };

        add("key", 1);
        add("key", 2);
        add("key", 3);
        set("key0", "value0");
        add("key3", 1);
        set("key1", "value1");
        add("key3", 2);
        set("key2", "value2");
        add("key3", 3);
        add("key3", 4);
        add("key3", 3);
        add("key3", 2);
        if (get("key") != "6") {
          throw std::runtime_error("assertion failed");
        }
        if (get("key0") != "value0") {
          throw std::runtime_error("assertion failed");
        }
        if (get("key1") != "value1") {
          throw std::runtime_error("assertion failed");
        }
        if (get("key2") != "value2") {
          throw std::runtime_error("assertion failed");
        }
        if (get("key3") != "15") {
          throw std::runtime_error("assertion failed");
        }
      },
      py::call_guard<py::gil_scoped_release>());

  module.attr("_DEFAULT_FIRST_BUCKET_BYTES") = ::c10d::kDefaultFirstBucketBytes;
  module.attr("_DEFAULT_NO_TIMEOUT") = py::cast(kNoTimeout);

  Py_RETURN_TRUE;
}

#undef PROCESS_GROUP_DEPRECATION_WARNING

// NOTE: Below are TorchBind bindings for c10d, these bindings will
// live together with those pybind11 bindings above until we resolve
// all the TorchBind issues and merge these two together. we shouldn't
// document this until we finish the migration.

static const auto StoreTorchBind =
    torch::class_<::c10d::Store>("dist_c10d", "Store");

#ifndef _WIN32
static const auto TCPStoreTorchBind =
    torch::class_<::c10d::TCPStore>("dist_c10d", "TCPStore")
        .def(torch::init([](const std::string& host_name,
                            int64_t port,
                            int64_t world_size,
                            bool is_master) {
          return c10::make_intrusive<::c10d::TCPStore>(
              host_name, port, world_size, is_master);
        }));
#endif

// Torchbind the ProcessGroup to make it available in TorchScript
static const auto ProcessGroupWorkTorchBind =
    torch::class_<::c10d::ProcessGroup::Work>("dist_c10d", "Work")
        .def(torch::init<>())
        .def(
            "wait",
            [](const c10::intrusive_ptr<::c10d::ProcessGroup::Work>& work)
                -> bool {
              // TODO: make std::chrono::millisecond works with TorchBind to
              // provide the full API in python
              return work->wait();
            })
        .def("result", &::c10d::ProcessGroup::Work::result);

<<<<<<< HEAD


// TODO: Support argument names in Python API.
static auto ProcessGroupTorchBind =
    torch::class_<::c10d::ProcessGroup>("c10d", "ProcessGroup")
        .def(
            "rank",
            [](const c10::intrusive_ptr<::c10d::ProcessGroup>& self) {
              return static_cast<int64_t>(self->getRank());
            })
        .def(
            "size",
            [](const c10::intrusive_ptr<::c10d::ProcessGroup>& self) {
              return static_cast<int64_t>(self->getSize());
            })
        // TODO: make BroadcastOptions compatible with TorchBind to provide
        // the full API in python.
        /*
        // TODO: Enable this method when TorchBind supports overloading.
        .def(
            "broadcast",
            [](const c10::intrusive_ptr<::c10d::ProcessGroup>& self,
               std::vector<at::Tensor> data) { return self->broadcast(data); })
        */
        .def(
            "broadcast",
            [](const c10::intrusive_ptr<::c10d::ProcessGroup>& self,
               at::Tensor tensor,
               int64_t rootRank) {
              ::c10d::BroadcastOptions opts;
              opts.rootRank = rootRank;
              std::vector<at::Tensor> tensors = {std::move(tensor)};
              return self->broadcast(tensors, opts);
            })
        // TODO: make AllreduceOptions compatible with TorchBind to provide
        // the full API in python.
        .def(
            "allreduce",
            [](const c10::intrusive_ptr<::c10d::ProcessGroup>& self,
               std::vector<at::Tensor> tensors) {
              return self->allreduce(tensors);
            })
        /*
        // TODO: Enable these methods when TorchBind supports overloading.
        // TODO: Enable these methods when ReduceOp can be torchbinded.
        .def(
            "allreduce",
            [](c10::intrusive_ptr<::c10d::ProcessGroup>& self,
                std::vector<at::Tensor>& tensors,
                c10::intrusive_ptr<::c10d::ReduceOp> op) {
                    ::c10d::AllreduceOptions opts;
                    opts.reduceOp = *op;
                    return self->allreduce(tensors, opts);
                }
        )
        .def(
            "allreduce",
            [](const c10::intrusive_ptr<::c10d::ProcessGroup>& self,
               at::Tensor& tensor,
               c10::intrusive_ptr<::c10d::ReduceOp> op) {
                    ::c10d::AllreduceOptions opts;
                    opts.reduceOp = *op;
                    std::vector<at::Tensor> tensors = {tensor};
                    return self->allreduce(tensors, opts);
               }
         )
        */
        // TODO: make AllreduceCoalescedOptions compatible with TorchBind to
        // provide the full API in python.
        .def(
            "allreduce_coalesced",
            [](const c10::intrusive_ptr<::c10d::ProcessGroup>& self,
               std::vector<at::Tensor> tensors) {
              ::c10d::AllreduceCoalescedOptions opts;
              return self->allreduce_coalesced(tensors, opts);
            })
        .def(
            "reduce",
            [](const c10::intrusive_ptr<::c10d::ProcessGroup>& self,
               std::vector<at::Tensor> tensors) {
              ::c10d::ReduceOptions opts;
              return self->reduce(tensors, opts);
            })
        /*
        // TODO: Enable this when c10d::ReduceOp is TorchBind compatible.
        .def(
            "reduce",
            [](const c10::intrusive_ptr<::c10d::ProcessGroup>& self,
            at::Tensor& tensor,
            int rootRank,
            c10::intrusive_ptr<::c10d::ReduceOp> op) {
            ::c10d::ReduceOptions opts;
            opts.reduceOp = *op;
            opts.rootRank = rootRank;
            std::vector<at::Tensor> tensors = {tensor};
            return self->reduce(tensors, opts);
            })
        */
        .def(
            "allgather",
            [](const c10::intrusive_ptr<::c10d::ProcessGroup>& self,
               std::vector<std::vector<at::Tensor>> outputTensors,
               std::vector<at::Tensor> inputTensors) {
              ::c10d::AllgatherOptions opts;
              return self->allgather(outputTensors, inputTensors, opts);
            })
        /*
        // TODO: Enable these methods when TorchBind supports overloading.
        .def(
            "allgather",
            [](const c10::intrusive_ptr<::c10d::ProcessGroup>& self,
               std::vector<at::Tensor> output,
               at::Tensor input) {
              std::vector<std::vector<at::Tensor>> outputs = {
                  std::move(output)};
              std::vector<at::Tensor> inputs = {std::move(input)};
              ::c10d::AllgatherOptions opts;
              return self->allgather(outputs, inputs, opts);
            })
        */
        .def(
            "allgather_coalesced",
            [](const c10::intrusive_ptr<::c10d::ProcessGroup>& self,
               std::vector<std::vector<at::Tensor>> output_lists,
               std::vector<at::Tensor> input_list) {
              ::c10d::AllgatherOptions opts;
              return self->allgather_coalesced(output_lists, input_list, opts);
            })
        /*
        // TODO: Enable this method when TorchBind supports overloading.
        .def(
            "gather",
            [](const c10::intrusive_ptr<::c10d::ProcessGroup>& self,
               std::vector<std::vector<at::Tensor>> output_tensors,
               std::vector<at::Tensor> input_tensors) {
              ::c10d::GatherOptions opts;
              return self->gather(output_tensors, input_tensors, opts);
            })
        */
        .def(
            "gather",
            [](const c10::intrusive_ptr<::c10d::ProcessGroup>& self,
               std::vector<at::Tensor> output,
               at::Tensor input,
               int64_t rootRank) {
              ::c10d::GatherOptions opts;
              opts.rootRank = rootRank;
              std::vector<std::vector<at::Tensor>> outputs = {
                  std::move(output)};
              std::vector<at::Tensor> inputs = {std::move(input)};
              return self->gather(outputs, inputs, opts);
            })
        /*
        // TODO: Enable this method when TorchBind supports overloading.
        .def(
            "scatter",
            [](const c10::intrusive_ptr<::c10d::ProcessGroup>& self,
               std::vector<at::Tensor> outputTensors,
               std::vector<std::vector<at::Tensor>> inputTensors) {
              ::c10d::ScatterOptions opts;
              self->scatter(outputTensors, inputTensors, opts);
            })
        */
        .def(
            "scatter",
            [](const c10::intrusive_ptr<::c10d::ProcessGroup>& self,
               at::Tensor output,
               std::vector<at::Tensor> input,
               int64_t rootRank) {
              ::c10d::ScatterOptions opts;
              opts.rootRank = rootRank;
              std::vector<std::vector<at::Tensor>> inputs = {std::move(input)};
              std::vector<at::Tensor> outputs = {std::move(output)};
              return self->scatter(outputs, inputs, opts);
            })
        /*
        // TODO: Enable this method when TorchBind supports overloading.
        // TODO: Enable this method when TorchBind supports
        ReduceScatterOptions. .def( "reduce_scatter",
            [](const c10::intrusive_ptr<::c10d::ProcessGroup>& self,
               std::vector<at::Tensor> outputTensors,
               std::vector<std::vector<at::Tensor>> inputTensors) {
              ::c10d::ReduceScatterOptions opts;
              return self->reduce_scatter(outputTensors, inputTensors, opts);
            })
        */
        .def(
            "reduce_scatter",
            [](const c10::intrusive_ptr<::c10d::ProcessGroup>& self,
               at::Tensor output,
               std::vector<at::Tensor> input) {
              std::vector<at::Tensor> outputs = {std::move(output)};
              std::vector<std::vector<at::Tensor>> inputs = {std::move(input)};
              ::c10d::ReduceScatterOptions opts;
              return self->reduce_scatter(outputs, inputs, opts);
            })
        .def(
            "alltoall_base",
            [](const c10::intrusive_ptr<::c10d::ProcessGroup>& self,
               at::Tensor outputTensor,
               at::Tensor inputTensor,
               std::vector<int64_t> outputSplitSizes,
               std::vector<int64_t> inputSplitSizes) {
              ::c10d::AllToAllOptions opts;
              return self->alltoall_base(
                  outputTensor,
                  inputTensor,
                  outputSplitSizes,
                  inputSplitSizes,
                  opts);
            })
        .def(
            "alltoall",
            [](const c10::intrusive_ptr<::c10d::ProcessGroup>& self,
               std::vector<at::Tensor> outputTensors,
               std::vector<at::Tensor> inputTensors) {
              ::c10d::AllToAllOptions opts;
              return self->alltoall(outputTensors, inputTensors, opts);
            })
        .def(
            "send",
            [](const c10::intrusive_ptr<::c10d::ProcessGroup>& self,
               std::vector<at::Tensor> tensors,
               int64_t dstRank,
               int64_t tag) {
              return self->send(
                  tensors, static_cast<int>(dstRank), static_cast<int>(tag));
            })
        .def(
            "recv",
            [](const c10::intrusive_ptr<::c10d::ProcessGroup>& self,
               std::vector<at::Tensor> tensors,
               int64_t srcRank,
               int64_t tag) {
              return self->recv(
                  tensors, static_cast<int>(srcRank), static_cast<int>(tag));
            })
        .def(
            "recv_anysource",
            [](const c10::intrusive_ptr<::c10d::ProcessGroup>& self,
               std::vector<at::Tensor> tensors,
               int64_t tag) {
              return self->recvAnysource(tensors, static_cast<int>(tag));
            })
        .def(
            "barrier",
            [](const c10::intrusive_ptr<::c10d::ProcessGroup>& self) {
              ::c10d::BarrierOptions opts;
              return self->barrier(opts);
            });

#ifdef USE_C10D_NCCL
// XXX: Ideally the Options of ProcessGroupNCCL should be
// binded using `def_readwrite` like in pybind11, but we
=======
static const auto ProcessGroupTorchBind =
    torch::class_<::c10d::ProcessGroup>("dist_c10d", "ProcessGroup");

#ifdef USE_C10D_NCCL

// XXX: Ideally the Options of ProcessGroupNCCL should be
// bound using `def_readwrite` like in pybind11, but we
>>>>>>> 4e26dcbc
// didn't do that because: 1. no milisecond support yet
// 2. no def_readwrite or property support yet.
// TODO: make this binding the same as pybind11
static const auto ProcessGroupNCCLOptionsTorchBind =
    torch::class_<::c10d::ProcessGroupNCCL::Options>(
        "dist_c10d",
        "ProcessGroupNCCLOptions")
        .def(torch::init([](int64_t timeout, bool isHighPriorityStream) {
          auto opTimeout = std::chrono::milliseconds(timeout);
          return ::c10d::ProcessGroupNCCL::Options::create(
              opTimeout, isHighPriorityStream);
        }));

static const auto ProcessGroupNCCLTorchBind =
    torch::class_<::c10d::ProcessGroupNCCL>("dist_c10d", "ProcessGroupNCCL")
        .def(torch::init<
             const c10::intrusive_ptr<::c10d::Store>&,
             int64_t,
             int64_t,
             const c10::intrusive_ptr<::c10d::ProcessGroupNCCL::Options>&>())
        .def(
            "alltoall_base",
            [](const c10::intrusive_ptr<::c10d::ProcessGroupNCCL>& self,
               at::Tensor output,
               at::Tensor input,
               std::vector<int64_t> outputSplitSizes,
               std::vector<int64_t> inputSplitSizes) {
              return self->alltoall_base(
                  output,
                  input,
                  outputSplitSizes,
                  inputSplitSizes,
                  ::c10d::AllToAllOptions());
            });
#endif

<<<<<<< HEAD
static auto DistributedC10dFrontendTorchBind =
    torch::class_<::c10d::DistributedC10d>("c10d", "frontend")
        .def(torch::init([]() {
          static c10::intrusive_ptr<::c10d::DistributedC10d>
              c10d_frontend_singleton =
                  c10::make_intrusive<::c10d::DistributedC10d>();
          return c10d_frontend_singleton;
        }))
        .def("new_process_group_helper", &::c10d::DistributedC10d::newProcessGroupHelper);

=======
>>>>>>> 4e26dcbc
} // namespace

// c10d methods on torch._C
static PyMethodDef methods[] = { // NOLINT
    {"_c10d_init", c10d_init, METH_NOARGS, nullptr},
    {nullptr, nullptr, 0, nullptr}};

PyMethodDef* python_functions() {
  return methods;
}

} // namespace c10d
} // namespace distributed
} // namespace torch<|MERGE_RESOLUTION|>--- conflicted
+++ resolved
@@ -1260,12 +1260,10 @@
             })
         .def("result", &::c10d::ProcessGroup::Work::result);
 
-<<<<<<< HEAD
-
 
 // TODO: Support argument names in Python API.
 static auto ProcessGroupTorchBind =
-    torch::class_<::c10d::ProcessGroup>("c10d", "ProcessGroup")
+    torch::class_<::c10d::ProcessGroup>("dist_c10d", "ProcessGroup")
         .def(
             "rank",
             [](const c10::intrusive_ptr<::c10d::ProcessGroup>& self) {
@@ -1515,15 +1513,6 @@
 #ifdef USE_C10D_NCCL
 // XXX: Ideally the Options of ProcessGroupNCCL should be
 // binded using `def_readwrite` like in pybind11, but we
-=======
-static const auto ProcessGroupTorchBind =
-    torch::class_<::c10d::ProcessGroup>("dist_c10d", "ProcessGroup");
-
-#ifdef USE_C10D_NCCL
-
-// XXX: Ideally the Options of ProcessGroupNCCL should be
-// bound using `def_readwrite` like in pybind11, but we
->>>>>>> 4e26dcbc
 // didn't do that because: 1. no milisecond support yet
 // 2. no def_readwrite or property support yet.
 // TODO: make this binding the same as pybind11
@@ -1560,7 +1549,6 @@
             });
 #endif
 
-<<<<<<< HEAD
 static auto DistributedC10dFrontendTorchBind =
     torch::class_<::c10d::DistributedC10d>("c10d", "frontend")
         .def(torch::init([]() {
@@ -1571,8 +1559,6 @@
         }))
         .def("new_process_group_helper", &::c10d::DistributedC10d::newProcessGroupHelper);
 
-=======
->>>>>>> 4e26dcbc
 } // namespace
 
 // c10d methods on torch._C
