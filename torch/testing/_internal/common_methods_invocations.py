from functools import reduce
from operator import mul, itemgetter
import collections

import torch
import numpy as np
from torch._six import inf, istuple
from torch.autograd import Variable
import torch.fft

from typing import List, Tuple, Dict, Any

from torch.testing import \
    (make_non_contiguous, _dispatch_dtypes, floating_types, floating_types_and,
     floating_and_complex_types, floating_and_complex_types_and,
     all_types_and_complex_and, all_types_and)
from torch.testing._internal.common_device_type import \
    (skipCUDAIfNoMagma, skipCPUIfNoLapack,
     expectedAlertNondeterministic, precisionOverride)
from torch.testing._internal.common_utils import \
    (prod_single_zero, random_square_matrix_of_rank,
     random_symmetric_matrix, random_symmetric_psd_matrix,
     random_symmetric_pd_matrix, make_nonzero_det,
     random_fullrank_matrix_distinct_singular_value, set_rng_seed,
     TEST_WITH_ROCM, IS_WINDOWS, IS_MACOS, make_tensor, TEST_SCIPY,
     TEST_WITH_SLOW, TEST_MKL)

if TEST_SCIPY:
    import scipy.special

class SkipInfo(object):
    """Describes which test, or type of tests, should be skipped when testing
       an operator. Any test that matches all provided arguments will be skipped.
       The skip will only be checked if the active_if argument is True."""

    __slots__ = ['cls_name', 'test_name', 'device_type', 'dtypes', 'active_if']

    def __init__(self, cls_name=None, test_name=None, *,
                 device_type=None, dtypes=None, active_if=True):
        self.cls_name = cls_name
        self.test_name = test_name
        self.device_type = device_type
        self.dtypes = dtypes
        self.active_if = active_if

class SampleInput(object):
    """Represents sample inputs to a function."""

    __slots__ = ['input', 'args', 'kwargs']

    def __init__(self, input, *, args=tuple(), kwargs=None):
        # test_ops.py expects input to be a tuple
        self.input = input if isinstance(input, tuple) else (input,)
        self.args = args
        self.kwargs = kwargs if kwargs is not None else {}


_NOTHING = object()  # Unique value to distinguish default from anything else


# Extension of getattr to support qualified names
# e.g. _getattr_qual(torch, 'linalg.norm') -> torch.linalg.norm
def _getattr_qual(obj, name, default=_NOTHING):
    try:
        for path in name.split('.'):
            obj = getattr(obj, path)
        return obj
    except AttributeError:
        if default is not _NOTHING:
            return default
        else:
            raise


# Classes and methods for the operator database
class OpInfo(object):
    """Operator information and helper functions for acquiring it."""

    def __init__(self,
                 name,  # the string name of the function
                 *,
                 op=None,  # the function variant of the operation, populated as torch.<name> if None
                 dtypes=floating_types(),  # dtypes this function is expected to work with
                 dtypesIfCPU=None,  # dtypes this function is expected to work with on CPU
                 dtypesIfCUDA=None,  # dtypes this function is expected to work with on CUDA
                 dtypesIfROCM=None,  # dtypes this function is expected to work with on ROCM
                 default_test_dtypes=None,  # dtypes to test with by default. Gets intersected
                                            # with the dtypes support on the tested device
                 test_inplace_grad=True,  # whether to gradcheck and gradgradcheck the inplace variant
                 test_complex_grad=True,  # whether to gradcheck and gradgradcheck for complex dtypes
                 skip_bfloat16_grad=False,  # whether to skip grad and gradgradcheck for bfloat16 dtype 
                 assert_autodiffed=False,  # if a op's aten::node is expected to be symbolically autodiffed
                 autodiff_nonfusible_nodes=None,  # a list of strings with node names that are expected to be in a 
                                                  # DifferentiableGraph when autodiffed. Ex: ['aten::add', 'aten::mm'], 
                                                  # default is populated to be ['aten::(name of Python operator)']
                 autodiff_fusible_nodes=None,  # a list of strings with node names that are expected to be in FusionGroups
                                               # inside of DifferentiableGraphs when this operation is autodiffed. 
                                               # Ex: ['aten::add', 'aten::mm'], defaults to an empty list  
                                               # Note: currently no ops use fusible nodes 
                 output_func=lambda x: x,  # fn mapping output to part that should be gradcheck'ed 
                 supports_tensor_out=True,  # whether the op supports the out kwarg, returning a Tensor
                 skips=tuple(),  # information about which tests to skip
                 decorators=None,  # decorators to apply to generated tests
                 promotes_integers_to_float=False,  # whether op promotes unary output to float or not
                 sample_inputs_func=None):  # function to generate sample inputs

        # Validates the dtypes are generated from the dispatch-related functions
        for dtype_list in (dtypes, dtypesIfCPU, dtypesIfCUDA, dtypesIfROCM):
            assert isinstance(dtype_list, (_dispatch_dtypes, type(None)))

        self.name = name

        self.dtypes = set(dtypes)
        self.dtypesIfCPU = set(dtypesIfCPU) if dtypesIfCPU is not None else self.dtypes
        self.dtypesIfCUDA = set(dtypesIfCUDA) if dtypesIfCUDA is not None else self.dtypes
        self.dtypesIfROCM = set(dtypesIfROCM) if dtypesIfROCM is not None else self.dtypes
        self._default_test_dtypes = set(default_test_dtypes) if default_test_dtypes is not None else None

        # NOTE: if the op is unspecified it is assumed to be under the torch namespace
        self.op = op if op else _getattr_qual(torch, self.name)
        self.method_variant = getattr(torch.Tensor, name, None)
        inplace_name = name + "_"
<<<<<<< HEAD
        self.inplace_variant = getattr(torch.Tensor, inplace_name, None)
=======
        self.inplace_variant = getattr(torch.Tensor, inplace_name) if hasattr(torch.Tensor, name) else None
        self.skip_bfloat16_grad = skip_bfloat16_grad
>>>>>>> 73624bdb

        self.test_inplace_grad = test_inplace_grad
        self.test_complex_grad = test_complex_grad
        self.supports_tensor_out = supports_tensor_out
        self.promotes_integers_to_float = promotes_integers_to_float

        self.skips = skips
        self.decorators = decorators
        self.output_func = output_func
        self.sample_inputs_func = sample_inputs_func

        self.assert_autodiffed = assert_autodiffed
        self.autodiff_fusible_nodes = autodiff_fusible_nodes if autodiff_fusible_nodes else []
        if autodiff_nonfusible_nodes is None:
            self.autodiff_nonfusible_nodes = ['aten::' + self.name]
        else:
            self.autodiff_nonfusible_nodes = autodiff_nonfusible_nodes



    def __call__(self, *args, **kwargs):
        """Calls the function variant of the operator."""
        return self.op(*args, **kwargs)

    def get_op(self):
        """Returns the function variant of the operator, torch.<op_name>."""
        return self.op

    def get_method(self):
        """Returns the method variant of the operator, torch.Tensor.<op_name>.
        Returns None if the operator has no method variant.
        """
        return self.method_variant

    def get_inplace(self):
        """Returns the inplace variant of the operator, torch.Tensor.<op_name>_.
        Returns None if the operator has no inplace variant.
        """
        return self.inplace_variant

    def sample_inputs(self, device, dtype, requires_grad=False):
        """Returns an iterable of SampleInputs."""
        if self.sample_inputs:
            return self.sample_inputs_func(self, device, dtype, requires_grad)
        else:
            return tuple()

    # Returns True if the test should be skipped and False otherwise
    def should_skip(self, cls_name, test_name, device_type, dtype):
        for si in self.skips:
            if not si.active_if:
                continue

            cls_name_match = si.cls_name is None or cls_name == si.cls_name
            name_match = si.test_name is None or test_name == si.test_name
            device_type_match = si.device_type is None or device_type == si.device_type
            dtype_match = si.dtypes is None or dtype in si.dtypes
            if cls_name_match and name_match and device_type_match and dtype_match:
                return True

        return False

    def supported_dtypes(self, device_type):
        if device_type == 'cpu':
            return self.dtypesIfCPU
        if device_type == 'cuda':
            return self.dtypesIfROCM if TEST_WITH_ROCM else self.dtypesIfCUDA
        else:
            return self.dtypes


    def supports_dtype(self, dtype, device_type):
        return dtype in self.supported_dtypes(device_type)

    def default_test_dtypes(self, device_type):
        """Returns the default dtypes used to test this operator on the device.

        Equal to the operator's default_test_dtypes filtered to remove dtypes
        not supported by the device.
        """
        supported = self.supported_dtypes(device_type)
        return (supported if self._default_test_dtypes is None
                else supported.intersection(self._default_test_dtypes))


L = 20
M = 10
S = 5


def sample_inputs_unary(self, device, dtype, requires_grad):
    low, high = self.domain
    low = low if low is None else low + self._domain_eps
    high = high if high is None else high - self._domain_eps

    return (SampleInput(make_tensor((L,), device, dtype,
                                    low=low, high=high,
                                    requires_grad=requires_grad)),)

# Metadata class for unary "universal functions (ufuncs)" that accept a single
# tensor and have common properties like:
class UnaryUfuncInfo(OpInfo):
    """Operator information for 'universal unary functions (unary ufuncs).'
    These are functions of a single tensor with common properties like:
      - they are elementwise functions
      - the input shape is the output shape
      - they typically have method and inplace variants
      - they typically support the out kwarg
      - they typically have NumPy or SciPy references
    See NumPy's universal function documentation
    (https://numpy.org/doc/1.18/reference/ufuncs.html) for more details
    about the concept of ufuncs.
    """

    def __init__(self,
                 name,  # the string name of the function
                 *,
                 ref,  # a reference function
                 dtypes=floating_types(),
                 dtypesIfCPU=floating_and_complex_types_and(torch.bfloat16),
                 dtypesIfCUDA=floating_and_complex_types_and(torch.half),
                 dtypesIfROCM=floating_types_and(torch.half),
                 domain=(None, None),  # the [low, high) domain of the function
                 handles_large_floats=True,  # whether the op correctly handles large float values (like 1e20)
                 handles_extremals=True,  # whether the op correctly handles extremal values (like inf)
                 handles_complex_extremals=True,  # whether the op correct handles complex extremals (like inf -infj)
                 sample_inputs_func=sample_inputs_unary,
                 **kwargs):
        super(UnaryUfuncInfo, self).__init__(name,
                                             dtypes=dtypes,
                                             dtypesIfCPU=dtypesIfCPU,
                                             dtypesIfCUDA=dtypesIfCUDA,
                                             dtypesIfROCM=dtypesIfROCM,
                                             sample_inputs_func=sample_inputs_func,
                                             **kwargs)
        self.ref = ref
        self.domain = domain
        self.handles_large_floats = handles_large_floats
        self.handles_extremals = handles_extremals
        self.handles_complex_extremals = handles_complex_extremals

        # Epsilon to ensure grad and gradgrad checks don't test values
        #   outside a function's domain.
        self._domain_eps = 1e-5


def sample_inputs_addmm(self, device, dtype, requires_grad):
    return (SampleInput((make_tensor((S, S), device, dtype,
                                     low=None, high=None, 
                                     requires_grad=requires_grad), 
                        make_tensor((S, S), device, dtype, 
                                    low=None, high=None, 
                                    requires_grad=requires_grad), 
                        make_tensor((S, S), device, dtype, 
                                    low=None, high=None, 
                                    requires_grad=False))),) 

# Metadata class for Fast Fourier Transforms in torch.fft.
class SpectralFuncInfo(OpInfo):
    """Operator information for torch.fft transforms. """

    def __init__(self,
                 name,  # the string name of the function
                 *,
                 ref=None,  # Reference implementation (probably in np.fft namespace)
                 dtypes=floating_and_complex_types(),
                 dtypesIfCPU=None,
                 dtypesIfCUDA=None,
                 dtypesIfROCM=None,
                 ndimensional,
                 skips=None,
                 **kwargs):
        skips = skips if skips is not None else []
        dtypesIfCPU = dtypesIfCPU if dtypesIfCPU is not None else dtypes
        dtypesIfCUDA = dtypesIfCUDA if dtypesIfCUDA is not None else dtypes
        dtypesIfROCM = dtypesIfROCM if dtypesIfROCM is not None else dtypes

        # gradgrad is quite slow
        if not TEST_WITH_SLOW:
            skips.append(SkipInfo('TestGradients', 'test_fn_gradgrad'))

        if not TEST_MKL:
            skips.append(SkipInfo(device_type='cpu'))

        if TEST_WITH_ROCM:
            skips.append(SkipInfo(device_type='cuda'))

        super().__init__(name=name,
                         dtypes=dtypes,
                         dtypesIfCPU=dtypesIfCPU,
                         dtypesIfCUDA=dtypesIfCUDA,
                         dtypesIfROCM=dtypesIfROCM,
                         skips=skips,
                         **kwargs)
        self.ref = ref if ref is not None else _getattr_qual(np, name)
        self.ndimensional = ndimensional


    def sample_inputs(self, device, dtype, requires_grad=False):
        tensor = make_tensor((L, M), device, dtype,
                             low=None, high=None,
                             requires_grad=requires_grad)
        if self.ndimensional:
            return [
                SampleInput(tensor),
                SampleInput(tensor, kwargs=dict(dim=(-2,))),
                SampleInput(tensor, kwargs=dict(norm='ortho')),
                SampleInput(tensor, kwargs=dict(s=(10, 15))),
                SampleInput(tensor, kwargs=dict(s=10, dim=1, norm='ortho')),
            ]
        else:
            return [
                SampleInput(tensor),
                SampleInput(tensor, kwargs=dict(dim=-2)),
                SampleInput(tensor, kwargs=dict(norm='ortho')),
                SampleInput(tensor, kwargs=dict(n=15)),
                SampleInput(tensor, kwargs=dict(n=10, dim=1, norm='ortho')),
            ]


# Operator database (sorted alphabetically)
<<<<<<< HEAD
op_db: List[OpInfo] = [
=======
op_db: List[Any] = [
>>>>>>> 73624bdb
    # NOTE: CPU complex acos produces incorrect outputs (https://github.com/pytorch/pytorch/issues/42952)
    UnaryUfuncInfo('acos',
                   ref=np.arccos,
                   domain=(-1, 1),
                   handles_complex_extremals=False,
                   dtypes=all_types_and_complex_and(torch.bool),
                   dtypesIfCPU=all_types_and_complex_and(torch.bool, torch.bfloat16),
                   dtypesIfCUDA=all_types_and_complex_and(torch.bool, torch.half),
                   default_test_dtypes=[torch.long, torch.half, torch.bfloat16, torch.float32, torch.cfloat],
                   skip_bfloat16_grad=True,
                   assert_autodiffed=True,
                   decorators=(precisionOverride({torch.float16: 1e-2,
                                                  torch.bfloat16: 1e-1,
                                                  torch.complex64: 1e-2}),),
                   promotes_integers_to_float=True,
                   skips=(
                       SkipInfo('TestUnaryUfuncs', 'test_reference_numerics',
                                device_type='cpu', dtypes=[torch.cfloat, torch.cdouble]),
                       SkipInfo('TestUnaryUfuncs', 'test_reference_numerics',
                                dtypes=[torch.cfloat, torch.cdouble], active_if=IS_WINDOWS),
                       SkipInfo('TestUnaryUfuncs', 'test_reference_numerics',
                                device_type='cuda', dtypes=[torch.float16],
                                active_if=TEST_WITH_ROCM),
                       SkipInfo('TestGradients', 'test_fn_grad',
                                dtypes=[torch.cdouble], active_if=IS_WINDOWS),
                       SkipInfo('TestGradients', 'test_method_grad',
                                dtypes=[torch.cdouble], active_if=IS_WINDOWS),
                       SkipInfo('TestGradients', 'test_inplace_grad',
                                dtypes=[torch.cdouble], active_if=IS_WINDOWS),
                   )),
    # NOTE: the derivative for inplace acosh is not implemented
    UnaryUfuncInfo('acosh',
                   ref=np.arccosh,
                   domain=(1, float('inf')),
                   dtypes=all_types_and(torch.bool),
                   dtypesIfCPU=all_types_and(torch.bool),
                   dtypesIfCUDA=all_types_and(torch.bool, torch.half, torch.bfloat16),
                   promotes_integers_to_float=True,
                   decorators=(precisionOverride({torch.bfloat16: 5e-2}),),
                   test_inplace_grad=False,
                   skips=(
                       # RuntimeError: "rsqrt_cuda" not implemented for 'BFloat16'
                       SkipInfo('TestCommon', 'test_variant_consistency_jit',
                                device_type='cuda', dtypes=[torch.bfloat16]),
                   )),
    OpInfo('addmm',
           dtypes=floating_types(),
           dtypesIfCPU=all_types_and_complex_and(torch.float16, torch.bfloat16),
           dtypesIfCUDA=floating_types_and(torch.float16, torch.complex64, torch.complex128),
           dtypesIfROCM=floating_types_and(torch.half),
           assert_autodiffed=True,
           autodiff_nonfusible_nodes=['aten::add', 'aten::mm'],
           skips=(
               SkipInfo('TestCommon', 'test_variant_consistency_eager',
                        dtypes=[torch.cfloat, torch.cdouble]),
               SkipInfo('TestCommon', 'test_variant_consistency_jit',
                        dtypes=[torch.cfloat, torch.cdouble, torch.bfloat16, torch.float16]),
               SkipInfo('TestGradients', 'test_method_gradgrad',
                        dtypes=[torch.cdouble]),
               SkipInfo('TestGradients', 'test_method_grad',
                        dtypes=[torch.cdouble]),
               SkipInfo('TestGradients', 'test_fn_gradgrad',
                        dtypes=[torch.cdouble]),
               SkipInfo('TestGradients', 'test_fn_grad',
                        dtypes=[torch.cdouble]),),
           sample_inputs_func=sample_inputs_addmm),
    UnaryUfuncInfo('asin',
                   ref=np.arcsin,
                   domain=(-1, 1),
                   decorators=(precisionOverride({torch.bfloat16: 1e-2}),),
                   promotes_integers_to_float=True,
                   dtypes=all_types_and_complex_and(torch.bool),
                   dtypesIfCPU=all_types_and_complex_and(torch.bool, torch.bfloat16),
                   dtypesIfCUDA=all_types_and_complex_and(torch.bool, torch.half),
                   assert_autodiffed=True,
                   skip_bfloat16_grad=True,
                   skips=(
                       SkipInfo('TestUnaryUfuncs', 'test_reference_numerics',
                                device_type='cpu', dtypes=[torch.cfloat, torch.cdouble]),
                       SkipInfo('TestUnaryUfuncs', 'test_reference_numerics',
                                device_type='cuda', dtypes=[torch.cfloat, torch.cdouble],
                                active_if=IS_WINDOWS),
                   )),
    # NOTE: derivative for inplace asinh is not implemented
    UnaryUfuncInfo('asinh',
                   ref=np.arcsinh,
                   dtypes=all_types_and(torch.bool),
                   dtypesIfCPU=all_types_and(torch.bool),
                   dtypesIfCUDA=all_types_and(torch.bool, torch.half, torch.bfloat16),
                   promotes_integers_to_float=True,
                   decorators=(precisionOverride({torch.bfloat16: 5e-2}),),
                   test_inplace_grad=False,
                   skips=(
                       # RuntimeError: "rsqrt_cuda" not implemented for 'BFloat16'
                       SkipInfo('TestCommon', 'test_variant_consistency_jit',
                                device_type='cuda', dtypes=[torch.bfloat16]),
                   )),
    UnaryUfuncInfo('atan',
                   ref=np.arctan,
                   dtypes=all_types_and_complex_and(torch.bool),
                   dtypesIfCPU=all_types_and_complex_and(torch.bool, torch.bfloat16),
                   dtypesIfCUDA=all_types_and_complex_and(torch.bool, torch.half),
                   assert_autodiffed=True,
                   skip_bfloat16_grad=True,
                   decorators=(precisionOverride({torch.bfloat16: 1e-2}),),
                   promotes_integers_to_float=True,
                   skips=(
                       SkipInfo('TestUnaryUfuncs', 'test_reference_numerics',
                                device_type='cpu', dtypes=[torch.cfloat, torch.cdouble]),
                       SkipInfo('TestUnaryUfuncs', 'test_reference_numerics',
                                device_type='cuda', dtypes=[torch.cfloat, torch.cdouble],
                                active_if=IS_WINDOWS),
                   )),
    UnaryUfuncInfo('atanh',
                   ref=np.arctanh,
                   domain=(-1, 1),
                   dtypes=all_types_and(torch.bool),
                   dtypesIfCPU=all_types_and(torch.bool),
                   dtypesIfCUDA=all_types_and(torch.bool, torch.half, torch.bfloat16),
                   promotes_integers_to_float=True,
                   decorators=(precisionOverride({torch.bfloat16: 1e-2}),),
                   test_inplace_grad=False,
                   skips=(
                       # RuntimeError: "isfinite" not implemented for 'BFloat16'
                       SkipInfo('TestCommon', 'test_variant_consistency_jit',
                                device_type='cuda', dtypes=[torch.bfloat16]),
                   )),
    UnaryUfuncInfo('cos',
                   ref=np.cos,
                   dtypes=all_types_and_complex_and(torch.bool, torch.bfloat16),
                   dtypesIfCPU=all_types_and_complex_and(torch.bool, torch.bfloat16),
                   dtypesIfCUDA=all_types_and_complex_and(torch.bool, torch.half, torch.bfloat16),
                   assert_autodiffed=True,
                   skip_bfloat16_grad=True,
                   handles_large_floats=False,
                   promotes_integers_to_float=True,
                   decorators=(precisionOverride({torch.bfloat16: 1e-2}),),
                   skips=(
                       SkipInfo('TestUnaryUfuncs', 'test_reference_numerics',
                                dtypes=[torch.cfloat, torch.cdouble], active_if=IS_WINDOWS),
                       SkipInfo('TestUnaryUfuncs', 'test_reference_numerics', device_type='cpu',
                                dtypes=[torch.cfloat, torch.cdouble], active_if=IS_MACOS),
                       SkipInfo('TestUnaryUfuncs', 'test_reference_numerics',
                                dtypes=[torch.float], active_if=TEST_WITH_ROCM),
                   )),
    UnaryUfuncInfo('cosh',
                   ref=np.cosh,
                   dtypesIfCPU=floating_and_complex_types(),
                   assert_autodiffed=True,
                   skips=(
                       SkipInfo('TestUnaryUfuncs', 'test_reference_numerics',
                                dtypes=[torch.cfloat, torch.cdouble], active_if=IS_WINDOWS),
                       SkipInfo('TestUnaryUfuncs', 'test_reference_numerics', device_type='cpu',
                                dtypes=[torch.cfloat, torch.cdouble], active_if=IS_MACOS),
                       SkipInfo('TestCommon', 'test_variant_consistency_jit',
                                device_type='cuda', dtypes=[torch.float16]),
                   )),
    SpectralFuncInfo('fft.fft',
                     ref=np.fft.fft,
                     ndimensional=False,
                     dtypes=all_types_and_complex_and(torch.bool),
                     default_test_dtypes=floating_and_complex_types(),
                     supports_tensor_out=False,
                     test_inplace_grad=False,),
    SpectralFuncInfo('fft.fftn',
                     ref=np.fft.fftn,
                     ndimensional=True,
                     dtypes=all_types_and_complex_and(torch.bool),
                     default_test_dtypes=floating_and_complex_types(),
                     supports_tensor_out=False,
                     test_inplace_grad=False,
                     decorators=[precisionOverride(
                         {torch.float: 1e-4, torch.cfloat: 1e-4})],),
    SpectralFuncInfo('fft.hfft',
                     ref=np.fft.hfft,
                     ndimensional=False,
                     dtypes=all_types_and_complex_and(torch.bool),
                     default_test_dtypes=floating_and_complex_types(),
                     supports_tensor_out=False,
                     test_inplace_grad=False,),
    SpectralFuncInfo('fft.rfft',
                     ref=np.fft.rfft,
                     ndimensional=False,
                     dtypes=all_types_and(torch.bool),
                     default_test_dtypes=floating_and_complex_types(),
                     supports_tensor_out=False,
                     test_inplace_grad=False,),
    SpectralFuncInfo('fft.rfftn',
                     ref=np.fft.rfftn,
                     ndimensional=True,
                     dtypes=all_types_and(torch.bool),
                     default_test_dtypes=floating_and_complex_types(),
                     supports_tensor_out=False,
                     test_inplace_grad=False,
                     decorators=[precisionOverride({torch.float: 1e-4})],),
    SpectralFuncInfo('fft.ifft',
                     ref=np.fft.ifft,
                     ndimensional=False,
                     dtypes=all_types_and_complex_and(torch.bool),
                     default_test_dtypes=floating_and_complex_types(),
                     supports_tensor_out=False,
                     test_inplace_grad=False,),
    SpectralFuncInfo('fft.ifftn',
                     ref=np.fft.ifftn,
                     ndimensional=True,
                     dtypes=all_types_and_complex_and(torch.bool),
                     default_test_dtypes=floating_and_complex_types(),
                     supports_tensor_out=False,
                     test_inplace_grad=False,),
    SpectralFuncInfo('fft.ihfft',
                     ref=np.fft.ihfft,
                     ndimensional=False,
                     dtypes=all_types_and(torch.bool),
                     default_test_dtypes=floating_types(),
                     supports_tensor_out=False,
                     test_inplace_grad=False,),
    SpectralFuncInfo('fft.irfft',
                     ref=np.fft.irfft,
                     ndimensional=False,
                     dtypes=all_types_and_complex_and(torch.bool),
                     default_test_dtypes=floating_and_complex_types(),
                     supports_tensor_out=False,
                     test_inplace_grad=False,),
    SpectralFuncInfo('fft.irfftn',
                     ref=np.fft.irfftn,
                     ndimensional=True,
                     dtypes=all_types_and_complex_and(torch.bool),
                     default_test_dtypes=floating_and_complex_types(),
                     supports_tensor_out=False,
                     test_inplace_grad=False,),
    UnaryUfuncInfo('log',
                   ref=np.log,
                   domain=(0, float('inf')),
                   dtypes=all_types_and_complex_and(torch.bool, torch.bfloat16),
                   dtypesIfCPU=all_types_and_complex_and(torch.bool, torch.bfloat16),
                   dtypesIfCUDA=all_types_and_complex_and(torch.bool, torch.half, torch.bfloat16),
                   assert_autodiffed=True,
                   skip_bfloat16_grad=True,
                   promotes_integers_to_float=True,
                   decorators=(precisionOverride({torch.bfloat16: 5e-2}),),
                   skips=(
                       SkipInfo('TestUnaryUfuncs', 'test_reference_numerics',
                                device_type='cpu', dtypes=[torch.bfloat16]),
                       SkipInfo('TestUnaryUfuncs', 'test_reference_numerics',
                                device_type='cuda', dtypes=[torch.cfloat, torch.cdouble]),
                       SkipInfo('TestUnaryUfuncs', 'test_reference_numerics',
                                device_type='cpu', dtypes=[torch.cfloat, torch.cdouble],
                                active_if=IS_WINDOWS),
                   )),
    UnaryUfuncInfo('log10',
                   ref=np.log10,
                   domain=(0, float('inf')),
                   decorators=(precisionOverride({torch.bfloat16: 5e-2}),),
                   dtypes=all_types_and_complex_and(torch.bool, torch.bfloat16),
                   dtypesIfCPU=all_types_and_complex_and(torch.bool, torch.bfloat16),
                   assert_autodiffed=True,
                   skip_bfloat16_grad=True,
                   dtypesIfCUDA=all_types_and_complex_and(torch.bool, torch.half, torch.bfloat16),
                   promotes_integers_to_float=True,
                   skips=(
                       SkipInfo('TestUnaryUfuncs', 'test_reference_numerics',
                                device_type='cuda', dtypes=[torch.cfloat, torch.cdouble]),
                       SkipInfo('TestUnaryUfuncs', 'test_reference_numerics',
                                device_type='cpu', dtypes=[torch.cfloat, torch.cdouble],
                                active_if=IS_WINDOWS),
                   )),
    UnaryUfuncInfo('log1p',
                   ref=np.log1p,
                   domain=(-1, float('inf')),
                   dtypesIfCPU=all_types_and(torch.bool, torch.bfloat16),
                   dtypesIfCUDA=all_types_and(torch.bool, torch.half, torch.bfloat16),
                   decorators=(precisionOverride({torch.bfloat16: 1e-1}),),
                   promotes_integers_to_float=True,
                   assert_autodiffed=True,
                   skip_bfloat16_grad=True),
    UnaryUfuncInfo('log2',
                   ref=np.log2,
                   domain=(0, float('inf')),
                   dtypes=all_types_and_complex_and(torch.bool, torch.bfloat16),
                   dtypesIfCPU=all_types_and_complex_and(torch.bool, torch.bfloat16),
                   dtypesIfCUDA=all_types_and_complex_and(torch.bool, torch.half, torch.bfloat16),
                   assert_autodiffed=True,
                   skip_bfloat16_grad=True,
                   promotes_integers_to_float=True,
                   decorators=(precisionOverride({torch.bfloat16: 1e-1}),),
                   skips=(
                       SkipInfo('TestUnaryUfuncs', 'test_reference_numerics',
                                device_type='cpu', dtypes=[torch.bfloat16]),
                       SkipInfo('TestUnaryUfuncs', 'test_reference_numerics',
                                dtypes=[torch.cfloat, torch.cdouble]),
                   )),
    UnaryUfuncInfo('neg',
                   ref=np.negative,
                   skip_bfloat16_grad=True,
                   dtypes=all_types_and_complex_and(torch.half, torch.bfloat16),
                   dtypesIfCPU=all_types_and_complex_and(torch.half, torch.bfloat16),
                   dtypesIfCUDA=all_types_and_complex_and(torch.half, torch.bfloat16),
                   assert_autodiffed=True,),
    UnaryUfuncInfo('sin',
                   ref=np.sin,
                   dtypes=all_types_and_complex_and(torch.bool, torch.bfloat16),
                   dtypesIfCPU=all_types_and_complex_and(torch.bool, torch.bfloat16),
                   dtypesIfCUDA=all_types_and_complex_and(torch.bool, torch.half),
                   assert_autodiffed=True,
                   skip_bfloat16_grad=True,
                   handles_large_floats=False,
                   handles_complex_extremals=False,
                   promotes_integers_to_float=True,
                   decorators=(precisionOverride({torch.bfloat16: 1e-2}),),
                   skips=(
                       SkipInfo('TestUnaryUfuncs', 'test_reference_numerics',
                                dtypes=[torch.cfloat, torch.cdouble], active_if=IS_WINDOWS),
                       SkipInfo('TestUnaryUfuncs', 'test_reference_numerics',
                                dtypes=[torch.float], active_if=TEST_WITH_ROCM),
                   )),
    UnaryUfuncInfo('sinh',
                   ref=np.sinh,
                   dtypesIfCPU=floating_and_complex_types(),
                   assert_autodiffed=True,
                   decorators=(precisionOverride({torch.float16: 1e-2}),),
                   skips=(
                       SkipInfo('TestUnaryUfuncs', 'test_reference_numerics',
                                device_type='cpu', dtypes=[torch.cfloat, torch.cdouble],
                                active_if=(IS_MACOS or IS_WINDOWS)),
                       SkipInfo('TestUnaryUfuncs', 'test_reference_numerics',
                                device_type='cuda', dtypes=[torch.cfloat, torch.cdouble],
                                active_if=IS_WINDOWS),
                       SkipInfo('TestCommon', 'test_variant_consistency_jit',
                                device_type='cuda', dtypes=[torch.float16]),
                   )),
    UnaryUfuncInfo('tan',
                   ref=np.tan,
                   dtypes=all_types_and_complex_and(torch.bool, torch.bfloat16),
                   dtypesIfCPU=all_types_and_complex_and(torch.bool, torch.bfloat16),
                   dtypesIfCUDA=all_types_and_complex_and(torch.bool, torch.half),
                   assert_autodiffed=True,
                   skip_bfloat16_grad=True,
                   promotes_integers_to_float=True,
                   skips=(
                       SkipInfo('TestUnaryUfuncs', 'test_reference_numerics',
                                device_type='cuda', dtypes=[torch.cfloat, torch.cdouble]),
                       SkipInfo('TestUnaryUfuncs', 'test_reference_numerics',
                                device_type='cpu', dtypes=[torch.bfloat16]),
                       SkipInfo('TestUnaryUfuncs', 'test_reference_numerics',
                                device_type='cpu', dtypes=[torch.cfloat, torch.cdouble],
                                active_if=(IS_MACOS or IS_WINDOWS)),
                       SkipInfo('TestUnaryUfuncs', 'test_reference_numerics',
                                device_type='cuda', dtypes=[torch.float64],
                                active_if=TEST_WITH_ROCM),
                   )),
    UnaryUfuncInfo('tanh',
                   ref=np.tanh,
                   decorators=(precisionOverride({torch.bfloat16: 1e-2}),),
                   dtypes=all_types_and_complex_and(torch.bool),
                   dtypesIfCPU=all_types_and_complex_and(torch.bool, torch.bfloat16),
                   dtypesIfCUDA=all_types_and_complex_and(torch.bool, torch.half, torch.bfloat16),
                   assert_autodiffed=True,
                   skip_bfloat16_grad=True,
                   promotes_integers_to_float=True,
                   skips=(
                       SkipInfo('TestUnaryUfuncs', 'test_reference_numerics',
                                device_type='cuda', dtypes=[torch.cfloat, torch.cdouble]),
                       SkipInfo('TestUnaryUfuncs', 'test_reference_numerics',
                                device_type='cpu', dtypes=[torch.cfloat, torch.cdouble],
                                active_if=(IS_MACOS or IS_WINDOWS)),
                   )),
    UnaryUfuncInfo('exp2',
                   ref=np.exp2,
                   dtypes=floating_types_and(torch.half),
                   dtypesIfCPU=None,
                   dtypesIfCUDA=None),
    UnaryUfuncInfo('nan_to_num',
                   ref=np.nan_to_num,
                   dtypes=all_types_and(torch.half, torch.bool),
                   dtypesIfCPU=None,
                   dtypesIfCUDA=None),
    UnaryUfuncInfo('sqrt',
                   ref=np.sqrt,
                   domain=(0, float('inf')),
                   dtypes=all_types_and_complex_and(torch.bool, torch.bfloat16),
                   dtypesIfCPU=all_types_and_complex_and(torch.bool, torch.bfloat16),
                   dtypesIfCUDA=all_types_and_complex_and(torch.bool, torch.half, torch.bfloat16),
                   assert_autodiffed=True,
                   skip_bfloat16_grad=True,
                   decorators=(precisionOverride({torch.bfloat16: 7e-2}),),
                   skips=(
                       # Reference: https://github.com/pytorch/pytorch/issues/47358
                       SkipInfo('TestUnaryUfuncs', 'test_reference_numerics',
                                device_type='cpu', dtypes=[torch.cfloat, torch.cdouble],
                                active_if=IS_MACOS),
                       # Reference: https://github.com/pytorch/pytorch/pull/47293#issuecomment-721774436
                       SkipInfo('TestUnaryUfuncs', 'test_reference_numerics',
                                dtypes=[torch.bfloat16]),
                       # RuntimeError: sqrt does not support automatic differentiation for outputs with complex dtype.
                       SkipInfo('TestGradients', 'test_fn_grad',
                                dtypes=[torch.cdouble]),
                       SkipInfo('TestGradients', 'test_fn_gradgrad',
                                dtypes=[torch.cdouble]),
                       SkipInfo('TestGradients', 'test_method_grad',
                                dtypes=[torch.cdouble]),
                       SkipInfo('TestGradients', 'test_method_gradgrad',
                                dtypes=[torch.cdouble]),
                       SkipInfo('TestGradients', 'test_inplace_grad',
                                dtypes=[torch.cdouble]),
                       SkipInfo('TestGradients', 'test_inplace_gradgrad',
                                dtypes=[torch.cdouble]),
                       SkipInfo('TestCommon', 'test_variant_consistency_eager',
                                dtypes=[torch.cfloat, torch.cdouble]), 
                       SkipInfo('TestCommon', 'test_variant_consistency_jit',
                                dtypes=[torch.cfloat, torch.cdouble])), 
                   promotes_integers_to_float=True,
                   handles_complex_extremals=False),
]

if TEST_SCIPY:
<<<<<<< HEAD
    op_db_scipy_reference: List[OpInfo] = [
=======
    def reference_sigmoid(x):
        # 'scipy.special.expit' not supported for the input types
        if x.dtype in [np.complex64, np.complex128]:
            return (1 / (1 + np.exp(-x)))
        return scipy.special.expit(x)

    op_db_scipy_reference = [
        UnaryUfuncInfo('sigmoid',
                       ref=reference_sigmoid,
                       decorators=(precisionOverride({torch.float16: 1e-2,
                                                      torch.bfloat16: 1e-2}),),
                       skips=(
                           SkipInfo('TestUnaryUfuncs', 'test_reference_numerics',
                                    device_type='cpu', dtypes=[torch.cfloat, torch.cdouble]),
                           # RuntimeError: sigmoid does not support automatic differentiation for outputs with complex dtype.
                           SkipInfo('TestCommon', 'test_variant_consistency_jit',
                                    dtypes=[torch.complex64, torch.complex128]),
                           SkipInfo('TestCommon', 'test_variant_consistency_eager',
                                    dtypes=[torch.complex64, torch.complex128]),),
                       dtypes=all_types_and_complex_and(torch.bool, torch.bfloat16),
                       dtypesIfCPU=all_types_and_complex_and(torch.bool, torch.bfloat16),
                       dtypesIfCUDA=all_types_and(torch.bool, torch.half, torch.bfloat16),
                       promotes_integers_to_float=True,
                       skip_bfloat16_grad=True,
                       assert_autodiffed=True,
                       test_complex_grad=False),  # Reference: https://github.com/pytorch/pytorch/issues/48552
>>>>>>> 73624bdb
        UnaryUfuncInfo('erf',
                       ref=scipy.special.erf,
                       decorators=(precisionOverride({torch.float16: 1e-2,
                                                      torch.bfloat16: 1e-2}),),
                       dtypes=all_types_and(torch.bool),
                       dtypesIfCPU=all_types_and(torch.bool, torch.bfloat16),
                       dtypesIfCUDA=all_types_and(torch.bool, torch.half, torch.bfloat16),
                       skips=(
                           # RuntimeError: "pow" not implemented for 'BFloat16'
                           SkipInfo('TestCommon', 'test_variant_consistency_jit',
                                    dtypes=[torch.bfloat16]),),
                       assert_autodiffed=True,
                       promotes_integers_to_float=True),
        UnaryUfuncInfo('erfc',
                       ref=scipy.special.erfc,
                       decorators=(precisionOverride({torch.float16: 1e-2,
                                                      torch.bfloat16: 1e-2}),),
                       dtypes=all_types_and(torch.bool),
                       dtypesIfCPU=all_types_and(torch.bool, torch.bfloat16),
                       dtypesIfCUDA=all_types_and(torch.bool, torch.half),
                       skips=(
                           # RuntimeError: "pow" not implemented for 'BFloat16'
                           SkipInfo('TestCommon', 'test_variant_consistency_jit',
                                    dtypes=[torch.bfloat16]),),
                       assert_autodiffed=True,
                       promotes_integers_to_float=True),
    ]
    op_db = op_db + op_db_scipy_reference

# Common operator groupings
unary_ufuncs = [op for op in op_db if isinstance(op, UnaryUfuncInfo)]
spectral_funcs = [op for op in op_db if isinstance(op, SpectralFuncInfo)]

def index_variable(shape, max_indices):
    if not isinstance(shape, tuple):
        shape = (shape,)
    index = torch.rand(*shape).mul_(max_indices).floor_().long()
    return index


def index_perm_variable(shape, max_indices):
    if not isinstance(shape, tuple):
        shape = (shape,)

    index = torch.randperm(max_indices).narrow(0, 0, reduce(mul, shape)).view(shape)
    return index


def gather_variable(shape, index_dim, max_indices, duplicate=False):
    assert len(shape) == 2
    assert index_dim < 2
    batch_dim = 1 - index_dim
    index = torch.LongTensor(*shape)
    for i in range(shape[index_dim]):
        index.select(index_dim, i).copy_(
            torch.randperm(max_indices)[:shape[batch_dim]])
    if duplicate:
        index.select(batch_dim, 0).copy_(index.select(batch_dim, 1))
    return index


def bernoulli_scalar():
    return torch.tensor(0, dtype=torch.bool).bernoulli_()


def mask_not_all_zeros(shape):
    assert len(shape) > 0
    while True:
        result = torch.randn(shape).gt(0)
        if result.sum() > 0:
            return result


def uniform_scalar(offset=0, requires_grad=False):
    v = torch.rand(()) + offset
    v.requires_grad = requires_grad
    return v


def normal_scalar_clamp(amin, amax, requires_grad=False):
    v = torch.randn(()).clamp(amin, amax)
    v.requires_grad = requires_grad
    return v


def prod_zeros(dim_size, dim_select):
    assert len(dim_select) == 2
    result = torch.randn(dim_size, dim_size, dim_size)
    result.narrow(dim_select[0], 0, 1).narrow(dim_select[1], 1, 1).zero_()
    result.narrow(dim_select[0], 2, 1).narrow(dim_select[1], 3, 1).zero_()
    result.narrow(dim_select[0], 4, 1).narrow(dim_select[1], 3, 1).zero_()
    return result


non_differentiable = collections.namedtuple('non_differentiable', ['tensor'])


class dont_convert(tuple):
    pass


class NoArgsClass(object):
    def __iter__(self):
        return self

    def __next__(self):
        raise StopIteration()
    next = __next__  # Python 2 compatibility

    def __len__(self):
        return 0

NO_ARGS = NoArgsClass()

def ident(x):
    return x

# (
#   method name,
#   input size/constructing fn,
#   args (tuple represents shape of a tensor arg),
#   test variant name (will be used at test name suffix),    // optional
#   (should_check_autodiff[bool], nonfusible_nodes, fusible_nodes) for autodiff, // optional
#   indices for possible dim arg,                            // optional
#   fn mapping output to part that should be gradcheck'ed,   // optional
#   kwargs                                                   // optional
# )
# Note: some functions have separate schema for (Tensor other) and (Scalar other),
#       and it's possible that we only support AD for Scalar version but not Tensor
#       version, and vice versa.
#       When writing tests, only scalar(float/int) input triggers the Scalar schema.
#       uniform_scalar produces a scalar **Tensor** which won't match Scalar input.
def method_tests():
    set_rng_seed(0)
    return [
        ('acosh', torch.rand(S, S, S).add(1), NO_ARGS, ''),
        ('acosh', torch.rand(tuple()).add(1), NO_ARGS, 'scalar'),
        ('add', (S, S, S), ((S, S, S),), '', (True,)),
        ('add', (S, S, S), ((S, S),), 'broadcast_rhs', (True,)),
        ('add', (S, S), ((S, S, S),), 'broadcast_lhs', (True,)),
        ('add', (S, 1, S), ((M, S),), 'broadcast_all', (True,)),
        ('add', (), ((),), 'scalar', (True,)),
        ('add', (S, S, S), ((),), 'scalar_broadcast_rhs', (True,)),
        ('add', (), ((S, S, S),), 'scalar_broadcast_lhs', (True,)),
        ('add', (S, S, S), (3.14,), 'constant', (True,)),
        ('add', (), (3.14,), 'scalar_constant', (True,)),
        ('add', (S, S, S), (3.14j,), 'complex_scalar_constant', (True,)),
        ('asinh', (S, S, S), NO_ARGS, ''),
        ('asinh', (), NO_ARGS, 'scalar'),
        ('atanh', torch.rand(S, S, S), NO_ARGS, ''),
        ('atanh', torch.rand(tuple()), NO_ARGS, 'scalar'),
        ('__radd__', (S, S, S), (3.14,), 'constant', (True, 'aten::add')),
        ('__radd__', (), (3.14,), 'scalar_constant', (True, 'aten::add')),
        ('sub', (S, S, S), ((S, S, S),), '', (True,)),
        ('sub', (S, S, S), ((S, S),), 'broadcast_rhs', (True,)),
        ('sub', (S, S), ((S, S, S),), 'broadcast_lhs', (True,)),
        ('sub', (S, 1, S), ((M, S),), 'broadcast_all', (True,)),
        ('sub', (S, S, S), ((),), 'scalar_broadcast_rhs', (True,)),
        ('sub', (), ((S, S, S),), 'scalar_broadcast_lhs', (True,)),
        ('sub', (S, S, S), (3.14,), 'constant', (True,)),
        ('sub', (), (3.14,), 'scalar_constant', (True,)),
        ('sub', (S, S, S), (3.14j,), 'complex_scalar_constant', (True,)),
        ('__rsub__', (S, S, S), (3.14,), 'constant', (True, 'aten::rsub')),
        ('__rsub__', (), (3.14,), 'scalar_constant', (True, 'aten::rsub')),
        ('mul', (S, S, S), ((S, S, S),), '', (True,)),
        ('mul', (), ((),), 'scalar', (True,)),
        ('mul', (S, S, S), ((S, S),), 'broadcast_rhs', (True,)),
        ('mul', (S, S), ((S, S, S),), 'broadcast_lhs', (True,)),
        ('mul', (S, 1, S), ((M, S),), 'broadcast_all', (True,)),
        ('mul', (S, S, S), ((),), 'scalar_broadcast_rhs', (True,)),
        ('mul', (), ((S, S, S),), 'scalar_broadcast_lhs', (True,)),
        ('mul', (S, S, S), (3.14,), 'constant', (True,)),
        ('mul', (), (3.14,), 'scalar_constant', (True,)),
        # TODO(@anjali411): enable these tests
        # ('mul', (S, S, S), (3.14j,), 'imaginary_constant', (True,)),
        # ('mul', (), (3.14j,), 'imaginary_scalar_constant', (True,)),
        ('__rmul__', (S, S, S), (3.14,), 'constant', (True, 'aten::mul')),
        ('__rmul__', (), (3.14,), 'scalar_constant', (True, 'aten::mul')),
        ('div', (S, S, S), (torch.rand(S, S, S) + 0.1,), '', (True,)),
        ('div', (S, S, S), (torch.rand(S, S) + 0.1,), 'broadcast_rhs', (True,)),
        ('div', (S, S), (torch.rand(S, S, S) + 0.1,), 'broadcast_lhs', (True,)),
        ('div', (S, 1, S), (torch.rand(M, S) + 0.1,), 'broadcast_all', (True,)),
        ('div', (), (uniform_scalar(0.1),), 'scalar', (True,)),
        ('div', (S, S, S), (uniform_scalar(0.1),), 'scalar_broadcast_rhs', (True,)),
        ('div', (), (uniform_scalar(0.1),), 'scalar_broadcast_lhs', (True,)),
        ('div', torch.rand(S, S, S) + 1e-1, (3.14,), 'constant', (True,)),
        ('div', uniform_scalar(1e-1, requires_grad=True), (3.14,), 'scalar_constant', (True,)),
        ('true_divide', (S, S, S), (torch.rand(S, S, S) + 0.1,), '', (True,)),
        ('true_divide', (S, S, S), (torch.rand(S, S) + 0.1,), 'broadcast_rhs', (True,)),
        ('true_divide', (S, S), (torch.rand(S, S, S) + 0.1,), 'broadcast_lhs', (True,)),
        ('true_divide', (S, 1, S), (torch.rand(M, S) + 0.1,), 'broadcast_all', (True,)),
        ('true_divide', (), (uniform_scalar(0.1),), 'scalar', (True,)),
        ('true_divide', (S, S, S), (uniform_scalar(0.1),), 'scalar_broadcast_rhs', (True,)),
        ('true_divide', (), (uniform_scalar(0.1),), 'scalar_broadcast_lhs', (True,)),
        ('true_divide', torch.rand(S, S, S) + 1e-1, (3.14,), 'constant', (True,)),
        ('true_divide', uniform_scalar(1e-1, requires_grad=True), (3.14,), 'scalar_constant', (True,)),
        ('__rdiv__', torch.rand(S, S, S) + 1e-1, (3.14,), 'constant',
            (True, [], ['aten::mul', 'aten::reciprocal'])),
        ('__rdiv__', uniform_scalar(1e-1, requires_grad=True), (3.14,), 'scalar_constant',
            (True, [], ['aten::mul', 'aten::reciprocal'])),
        ('__rdiv__', torch.rand(S, S, S, dtype=torch.cdouble) + 1e-1, (3.14j,), 'complex_constant',
            (True, [], ['aten::mul', 'aten::reciprocal'])),
        ('__rdiv__', uniform_scalar(1e-1 * (1 + 1j), requires_grad=True), (3.14j,), 'complex_scalar_constant',
            (True, [], ['aten::mul', 'aten::reciprocal'])),
        ('div', (S, S, S), (torch.rand(S, S, S, dtype=torch.cdouble) + 0.1,), 'complex', (True,)),
        ('div', (S, S, S), (torch.rand(S, S, dtype=torch.cdouble) + 0.1,), 'complex_broadcast_rhs', (True,)),
        ('div', (S, S), (torch.rand(S, S, S, dtype=torch.cdouble) + 0.1,), 'complex_broadcast_lhs', (True,)),
        ('div', (S, 1, S), (torch.rand(M, S, dtype=torch.cdouble) + 0.1,), 'complex_broadcast_all', (True,)),
        ('div', (), (uniform_scalar(0.1j),), 'complex_scalar', (True,)),
        ('div', (S, S, S), (uniform_scalar(0.1j),), 'complex_scalar_broadcast_rhs', (True,)),
        ('div', (), (uniform_scalar(0.1j),), 'complex_scalar_broadcast_lhs', (True,)),
        ('div', torch.rand(S, S, S, dtype=torch.cdouble) + 1e-1, (3.14j,), 'complex_constant', (True,)),
        ('div', uniform_scalar(1e-1j, requires_grad=True), (3.14j,), 'complex_scalar_constant', (True,)),
        ('pow', torch.rand(S, S, S) + 1e-3, (torch.rand(S, S, S) + 0.1,), '', (True,)),
        ('pow', torch.rand(S, S, S) + 1e-3, (torch.rand(1,) + 0.1,), 'broadcast_rhs', (True,)),
        ('pow', torch.rand(1,) + 1e-3, (torch.rand(S, S, S) + 0.1,), 'broadcast_lhs', (True,)),
        ('pow', torch.rand(S, 1, S) + 1e-3, (torch.rand(1, S, 1) + 0.1,), 'broadcast_all', (True,)),
        ('pow', uniform_scalar(1e-3, requires_grad=True), (uniform_scalar(0.1),), 'scalar', (True,)),
        ('pow', torch.rand(S, S, S) + 1e-3, (uniform_scalar(0.1),), 'scalar_broadcast_rhs', (True,)),
        ('pow', uniform_scalar(1e-3, requires_grad=True), (torch.rand(S, S, S) + 0.1,), 'scalar_broadcast_lhs', (True,)),
        ('pow', torch.rand(S, S, S) + 1e-3, (3.14,), 'constant', (True,)),
        ('pow', torch.rand(S, S, S, dtype=torch.cdouble) + 1e-3 * (1 + 1j), (3.14,), 'complex_constant', (True,)),
        ('__rpow__', torch.rand(S, S, S) + 1e-3, (3.14,), 'constant', (True, 'aten::pow')),
        ('pow', uniform_scalar(1e-3, requires_grad=True), (3.14,), 'scalar_constant', (True,)),
        ('pow', uniform_scalar(1e-3 * (1 + 1j), requires_grad=True), (3.14,), 'complex_scalar_constant', (True,)),
        ('pow', uniform_scalar(1e-3 * (1 + 1j), requires_grad=True), (3.14j,), 'complex_imaginary_exponent', (True,)),
        ('__rpow__', uniform_scalar(1e-3, requires_grad=True), (3.14,), 'scalar_constant', (True, 'aten::pow')),
        ('float_power', torch.rand(S, S, S) + 1e-3, (torch.rand(S, S, S) + 0.1,), ''),
        ('float_power', torch.rand(S, S, S) + 1e-3, (torch.rand(1,) + 0.1,), 'broadcast_rhs'),
        ('float_power', torch.rand(1,) + 1e-3, (torch.rand(S, S, S) + 0.1,), 'broadcast_lhs'),
        ('float_power', torch.rand(S, 1, S) + 1e-3, (torch.rand(1, S, 1) + 0.1,), 'broadcast_all'),
        ('float_power', uniform_scalar(1e-3, requires_grad=True), (uniform_scalar(0.1),), 'scalar'),
        ('float_power', torch.rand(S, S, S) + 1e-3, (uniform_scalar(0.1),), 'scalar_broadcast_rhs'),
        ('float_power', uniform_scalar(1e-3, requires_grad=True), (torch.rand(S, S, S) + 0.1,), 'scalar_broadcast_lhs'),
        ('float_power', torch.rand(S, S, S) + 1e-3, (3.14,), 'constant'),
        ('transpose', (1, 2, 3), (1, 2), 'dim', (False,), [0, 1]),
        ('transpose', (), (0, 0), 'scalar', (False,)),
        ('transpose', (1,), (0, 0), '1d', (False,)),
        ('transpose', (L, L), (0, 1), '2d', (False,)),
        ('transpose', (S, S, S), (2, 0), '3d', (False,)),
        ('swapdims', (1, 2, 3), (1, 2), 'dim', (False,), [0, 1]),
        ('swapdims', (), (0, 0), 'scalar', (False,)),
        ('swapdims', (1,), (0, 0), '1d', (False,)),
        ('swapdims', (L, L), (0, 1), '2d', (False,)),
        ('swapdims', (S, S, S), (2, 0), '3d', (False,)),
        ('swapaxes', (1, 2, 3), (1, 2), 'dim', (False,), [0, 1]),
        ('swapaxes', (), (0, 0), 'scalar', (False,)),
        ('swapaxes', (1,), (0, 0), '1d', (False,)),
        ('swapaxes', (L, L), (0, 1), '2d', (False,)),
        ('swapaxes', (S, S, S), (2, 0), '3d', (False,)),
        ('t', (1, 2), NO_ARGS, '', (False,)),
        ('view', (S, S, S), (S * S, S), '', (False,)),
        ('view', (torch.Size([S * S, S]),), (S, S, S), 'size', (False,)),
        ('view', (S,), (S,), '1d', (False,)),
        ('view', (), (dont_convert(()),), 'scalar_to_scalar', (False,)),
        ('view', (), (1,), 'scalar_to_1d', (False,)),
        ('ravel', (S, S, S), NO_ARGS, '', (False,)),
        ('reshape', (S, S, S), (S * S, S), '', (False,)),
        ('reshape', (torch.Size([S * S, S]),), (S, S, S), 'size', (False,)),
        ('reshape', (S,), (S,), '1d', (False,)),
        ('reshape', (), (dont_convert(()),), 'scalar_to_scalar', (False,)),
        ('reshape', (), (1,), 'scalar_to_1d', (False,)),
        ('reshape_as', (S, S, S), (non_differentiable(torch.rand(S * S, S)),)),
        ('reshape_as', (), (non_differentiable(torch.tensor(42.)),), 'scalar'),
        ('reshape_as', (), (non_differentiable(torch.rand(1, 1)),), 'scalar_to_dims'),
        ('flip', (S, S, S), ([0],), 'd0'),
        ('flip', (S, S, S), ([0, 1, 2],), 'd012'),
        ('flip', (S, S, S), ([0, 2],), 'd02'),
        ('flip', (S, S, S), ([2, 0],), 'd20'),
        ('flip', (S, S, S), ([-1],), 'neg_d'),
        ('fliplr', (S, S, S), ()),
        ('flipud', (S, S, S), ()),
        ('roll', (S, S, S), (0, 0), 'd0'),
        ('roll', (S, S, S), (1, 2), 'd12'),
        ('roll', (S, S, S), (0, 2,), 'd02'),
        ('roll', (S, S, S), (2, 0,), 'd20'),
        ('roll', (S, S, S), (-1, 0), 'neg_shift'),
        ('roll', (S, S, S), (10000, 1), 'loop_shift'),
        ('roll', (S, S, S), (2,), 'flattened'),
        ('roll', (S, S, S), ([1, 2, -1], [0, 1, 2]), 'three_dims'),
        ('rot90', (S, S, S), (1, [0, 1],), 'k1_d01'),
        ('rot90', (S, S, S), (1, [1, 2],), 'k1_d12'),
        ('rot90', (S, S, S), (1, [1, -1],), 'k1_neg_d'),
        ('rot90', (S, S, S), (), 'default'),
        ('view_as', (S, S, S), (non_differentiable(torch.rand(S * S, S)),)),
        ('view_as', (), (non_differentiable(torch.tensor(5.5)),), 'scalar'),
        ('view_as', (), (non_differentiable(torch.rand(1, 1)),), 'scalar_to_dims'),
        ('expand', (S, 1, 1), (S, S, S), '', (False,)),
        ('expand', (torch.Size([S, 1, S]),), (S, S, S), 'size', (False,)),
        ('expand', (S, 1), (S, S, S), 'new_dim', (False,)),
        ('expand', (1,), (S, S, S), '1_element', (False,)),
        ('expand', (1, S), (1, 1, S), 'new_dim_front_old_front_1', (False,)),
        ('expand', (), (dont_convert(()),), 'scalar_to_scalar'),
        ('expand', (), (1, 3, 2), 'scalar_to_dims', (False,)),
        ('expand_as', (S, 1, 1), (torch.rand(S, S, S),), '', (False,)),
        ('exp', (S, S, S), NO_ARGS, '', (True,)),
        ('exp', (), NO_ARGS, 'scalar', (True,)),
        ('exp2', (S, S, S), NO_ARGS, '', (False,)),
        ('exp2', (), NO_ARGS, 'scalar', (False,)),
        ('expm1', (S, S, S), NO_ARGS, '', (True,)),
        ('expm1', (), NO_ARGS, 'scalar', (True,)),
        ('erf', torch.rand(S, S, S), NO_ARGS, '', (True,)),
        ('erf', uniform_scalar(requires_grad=True), NO_ARGS, 'scalar', (True,)),
        ('erfc', torch.rand(S, S, S), NO_ARGS, '', (True,)),
        ('erfc', uniform_scalar(requires_grad=True), NO_ARGS, 'scalar', (True,)),
        ('erfinv', torch.rand(S, S, S).clamp(-0.9, 0.9), NO_ARGS),
        ('erfinv', normal_scalar_clamp(-0.9, 0.9, requires_grad=True), NO_ARGS, 'scalar'),
        ('log', torch.rand(S, S, S) + 1e-2, NO_ARGS, '', (True,)),
        ('log', uniform_scalar(1e-2, requires_grad=True), NO_ARGS, 'scalar', (True,)),
        ('log10', torch.rand(S, S, S) + 1e-2, NO_ARGS, '', (True,)),
        ('log10', uniform_scalar(1e-2, requires_grad=True), NO_ARGS, 'scalar', (True,)),
        ('log1p', torch.rand(S, S, S), NO_ARGS, '', (True,)),
        ('log1p', uniform_scalar(requires_grad=True), NO_ARGS, 'scalar', (True,)),
        ('log2', torch.rand(S, S, S) + 1e-2, NO_ARGS, '', (True,)),
        ('log2', uniform_scalar(1e-2, requires_grad=True), NO_ARGS, 'scalar', (True,)),
        ('log', torch.randn(S, S, S, dtype=torch.cdouble) + 1e-2, NO_ARGS, 'complex', (True,)),
        ('log', uniform_scalar(1e-2j, requires_grad=True), NO_ARGS, 'complex_scalar', (True,)),
        ('log10', torch.randn(S, S, S, dtype=torch.cdouble) + 1e-2, NO_ARGS, 'complex', (True,)),
        ('log10', uniform_scalar(1e-2j, requires_grad=True), NO_ARGS, 'complex_scalar', (True,)),
        ('log2', torch.randn(S, S, S, dtype=torch.cdouble) + 1e-2, NO_ARGS, 'complex', (True,)),
        ('log2', uniform_scalar(1e-2j, requires_grad=True), NO_ARGS, 'complex_scalar', (True,)),
        ('tanh', (S, S, S), NO_ARGS, '', (True,)),
        ('tanh', (), NO_ARGS, 'scalar', (True,)),
        ('sigmoid', (S, S, S), NO_ARGS, '', (True,)),
        ('sigmoid', (), NO_ARGS, 'scalar', (True,)),
        ('logit', torch.randn(S, S, S).clamp(0.1, 0.9).requires_grad_(True), NO_ARGS, ''),
        ('logit', torch.randn(S, S, S).clamp(0.1, 0.9).requires_grad_(True), (0.2,), 'eps'),
        ('logit', uniform_scalar().clamp(0.1, 0.9).requires_grad_(True), NO_ARGS, 'scalar'),
        ('logit', uniform_scalar().clamp(0.1, 0.9).requires_grad_(True), (0.2,), 'scalar_eps'),
        ('sinh', (S, S, S), NO_ARGS, '', (True,)),
        ('sinh', (), NO_ARGS, 'scalar', (True,)),
        ('cosh', (S, S, S), NO_ARGS, '', (True,)),
        ('cosh', (), NO_ARGS, 'scalar', (True,)),
        ('conj', (S, S, S), NO_ARGS),
        ('copysign', (S, S, S), ((S, S, S),), '', (False,)),
        ('copysign', (S, S, S), ((S, S),), 'broadcast_rhs', (False,)),
        ('copysign', (S, S), ((S, S, S),), 'broadcast_lhs', (False,)),
        ('copysign', (S, 1, S), ((M, S),), 'broadcast_all', (False,)),
        ('copysign', (S, S), (3.14,), 'scalar', (False,)),
        ('copysign', (S, S), (0.0,), 'scalar_pos_zero', (False,)),
        # TorchScript does not recognize -0.0: Issue #46848
        # https://github.com/pytorch/pytorch/issues/46848
        # ('copysign', (S, S), (-0.0,), 'scalar_neg_zero', (False,)),
        ('real', (S, S, S), NO_ARGS, 'complex'),
        ('imag', (S, S, S), NO_ARGS, 'complex'),
        ('view_as_real', (S, S, S), NO_ARGS, 'complex'),
        ('view_as_complex', (S, S, 2), NO_ARGS),
        ('complex', (S, S, S), ((S, S, S),), ''),
        ('abs', (S, S, S), NO_ARGS, '', (True,)),
        ('abs', (), NO_ARGS, 'scalar', (True,)),
        ('angle', (S, S, S), NO_ARGS, '', (True,)),
        ('angle', (), NO_ARGS, 'scalar', (True,)),
        ('clamp', (S, S, S), (0, 1), '', (True,)),
        ('clamp', (S, S, S), (None, 0.5), 'min', (True,)),
        ('clamp', (S, S, S), (0.5, None), 'max', (True,)),
        ('clamp', (), (0, 1), 'scalar', (True,)),
        ('clamp', (), (None, 0.5), 'min_scalar', (True,)),
        ('clamp', (), (0.5, None), 'max_scalar', (True,)),
        ('clamp', (S, S), (), 'max_scalar_kwarg', (True,), (), (), ident, {'max': 1}),
        ('sqrt', torch.rand(S, S, S) + 5e-4, NO_ARGS, '', (True,)),
        ('sqrt', uniform_scalar(5e-4, requires_grad=True), NO_ARGS, 'scalar', (True,)),
        ('sin', (S, S, S), NO_ARGS, '', (True,)),
        ('sin', (), NO_ARGS, 'scalar', (True,)),
        ('cos', (S, S, S), NO_ARGS, '', (True,)),
        ('cos', (), NO_ARGS, 'scalar', (True,)),
        ('tan', torch.randn(S, S, S).clamp(-1, 1), NO_ARGS, '', (True,)),
        ('tan', (S, S, S), NO_ARGS, 'complex', (True,)),
        ('asin', torch.randn(S, S, S).clamp(-0.9, 0.9), NO_ARGS, '', (True,)),
        ('acos', torch.randn(S, S, S).clamp(-0.9, 0.9), NO_ARGS, '', (True,)),
        ('atan', (S, S, S), NO_ARGS, '', (True,)),
        ('atan', (), NO_ARGS, 'scalar', (True,)),
        ('atan2', (S, S, S), ((S, S, S),)),
        ('atan2', (), ((),), 'scalar'),
        ('atan2', (S, S, S), ((S,),), 'broadcast_rhs'),
        ('atan2', (S,), ((S, S, S),), 'broadcast_lhs'),
        ('atan2', (S, 1, S), ((S, S),), 'broadcast_all'),
        ('reciprocal', torch.rand(S, S, S) + 0.1, NO_ARGS, '', (True,)),
        ('reciprocal', uniform_scalar(0.1, requires_grad=True), NO_ARGS, 'scalar', (True,)),
        ('reciprocal', torch.randn(S, S, S, dtype=torch.cdouble) + 0.1, NO_ARGS, 'complex', (True,)),
        ('reciprocal', uniform_scalar(0.1j), NO_ARGS, 'complex_scalar', (True,)),
        ('round', (S, S, S), NO_ARGS, '', (True,)),
        ('round', (), NO_ARGS, 'scalar', (True,)),
        ('sign', (S, S, S), NO_ARGS),
        ('sign', (), NO_ARGS, 'scalar'),
        ('sgn', (S, S, S), NO_ARGS),
        ('sgn', (), NO_ARGS, 'scalar'),
        ('trunc', (S, S, S), NO_ARGS, '', (True,)),
        ('trunc', (), NO_ARGS, 'scalar', (True,)),
        ('floor', (S, S, S), NO_ARGS, '', (True,)),
        ('floor', (), NO_ARGS, 'scalar', (True,)),
        ('ceil', (S, S, S), NO_ARGS, '', (True,)),
        ('ceil', (), NO_ARGS, 'scalar', (True,)),
        ('rad2deg', (S, S, S), NO_ARGS),
        ('deg2rad', (S, S, S), NO_ARGS),
        ('rsqrt', torch.rand(S, S, S) + 1e-2, NO_ARGS, '', (True,)),
        ('rsqrt', uniform_scalar(1e-2, requires_grad=True), NO_ARGS, 'scalar', (True,)),
        ('rsqrt', torch.rand(S, S, S, dtype=torch.cfloat) + 1e-2, NO_ARGS, 'complex', (True,)),
        ('rsqrt', uniform_scalar(1e-2 * (1 + 1j), requires_grad=True), NO_ARGS, 'complex_scalar', (True,)),
        ('frac', (S, S, S), NO_ARGS, '', (True,)),
        ('frac', (), NO_ARGS, 'scalar', (True,)),
        ('fmod', (S, S, S), (1.5,), '', (True,)),
        ('fmod', (), (1.5,), 'scalar', (True,)),
        ('fmod', (S, S, S), (non_differentiable(torch.rand(S, S, S) + 1.5),), 'tensor'),
        ('fmod', (S,), (non_differentiable(torch.rand(S, S, S) + 1.5),), 'tensor_broadcast_lhs'),
        ('fmod', (S, S, S), (non_differentiable(torch.rand(S) + 1.5),), 'tensor_broadcast_rhs'),
        ('fmod', (S, 1, S), (non_differentiable(torch.rand(S, S) + 1.5),), 'tensor_broadcast_all'),
        ('fmod', (), (non_differentiable(uniform_scalar(1.5)),), 'scalar_tensor'),
        ('fmod', (), (non_differentiable(torch.rand(S, S, S) + 1.5),), 'scalar_tensor_broadcast_lhs'),
        ('fmod', (S, S, S), (non_differentiable(uniform_scalar(1.5)),), 'scalar_tensor_broadcast_rhs'),
        ('hypot', (S, S), ((S, S),)),
        ('remainder', (S, S, S), (1.5,), '', (True,)),
        ('remainder', (), (1.5,), 'scalar', (True,)),
        ('remainder', (S, S, S), (non_differentiable(torch.rand(S, S, S) + 1.5),), 'tensor'),
        ('remainder', (S,), (non_differentiable(torch.rand(S, S, S) + 1.5),), 'tensor_broadcast_lhs'),
        ('remainder', (S, 1, S), (non_differentiable(torch.rand(S, S) + 1.5),), 'tensor_broadcast_all'),
        ('remainder', (), (non_differentiable(uniform_scalar(1.5)),), 'scalar_tensor'),
        ('remainder', (), (non_differentiable(torch.rand(S, S, S) + 1.5),), 'scalar_tensor_broadcast_lhs'),
        ('lerp', (S, S, S), ((S, S, S), 0.4), 'scalar_no_broadcast', (True,)),
        ('lerp', (S, S, S), ((S,), 0.4), 'broadcast_rhs', (True,)),
        ('lerp', (S,), ((S, S, S), 0.4), 'broadcast_lhs', (True,)),
        ('lerp', (S, 1, S), ((S, S), 0.4), 'broadcast_all', (True,)),
        ('lerp', (), ((), 0.4), 'scalar', (True,)),
        ('lerp', (S, S, S), ((), 0.4), 'scalar_broadcast_rhs', (True,)),
        ('lerp', (), ((S, S, S), 0.4), 'scalar_broadcast_lhs', (True,)),
        ('max', (S, S, S), NO_ARGS),
        ('max', (S, S, S), (1,), 'dim', (), [0]),
        ('max', (S, S, S), (1, True,), 'keepdim_dim', (), [0]),
        ('max', (), NO_ARGS, 'scalar'),
        ('max', (), (0,), 'scalar_dim', (), [0]),
        ('max', (), (0, True,), 'scalar_keepdim_dim', (), [0]),
        ('max', (S, S, S), ((S, S, S),), 'elementwise', (True,)),
        ('max', (S, S, S), ((S,),), 'elementwise_broadcast_rhs', (True,)),
        ('max', (S,), ((S, S, S),), 'elementwise_broadcast_lhs', (True,)),
        ('max', (S, 1, S), ((S, S),), 'elementwise_broadcast_all', (True,)),
        ('max', (), ((),), 'scalar_elementwise', (True,)),
        ('max', (S, S, S), ((),), 'scalar_elementwise_broadcast_rhs', (True,)),
        ('max', (), ((S, S, S),), 'scalar_elementwise_broadcast_lhs', (True,)),
        ('min', (S, S, S), NO_ARGS, ),
        ('min', (S, S, S), (1,), 'dim', (), [0]),
        ('min', (S, S, S), (1, True,), 'keepdim_dim', (), [0]),
        ('min', (), NO_ARGS, 'scalar'),
        ('min', (), (0,), 'scalar_dim', (), [0]),
        ('min', (), (0, True,), 'scalar_keepdim_dim', (), [0]),
        ('min', (S, S, S), ((S, S, S),), 'elementwise', (True,)),
        ('min', (S, S, S), ((S,),), 'elementwise_broadcast_rhs', (True,)),
        ('min', (S,), ((S, S, S),), 'elementwise_broadcast_lhs', (True,)),
        ('min', (S, 1, S), ((S, S),), 'elementwise_broadcast_all', (True,)),
        ('min', (), ((),), 'scalar_elementwise', (True,)),
        ('min', (S, S, S), ((),), 'scalar_elementwise_broadcast_rhs', (True,)),
        ('min', (), ((S, S, S),), 'scalar_elementwise_broadcast_lhs', (True,)),
        ('amax', (S, S, S), NO_ARGS),
        ('amax', (S, S, S), (1,), 'dim'),
        ('amax', (S, S, S), ([1, 2],), 'multiple_dim'),
        ('amax', (S, S, S), (1, True,), 'keepdim_dim'),
        ('amax', (), NO_ARGS, 'scalar'),
        ('amax', (), (0,), 'scalar_dim'),
        ('amax', (), (0, True,), 'scalar_keepdim_dim'),
        ('amin', (S, S, S), NO_ARGS, ),
        ('amin', (S, S, S), (1,), 'dim',),
        ('amin', (S, S, S), ([1, 2],), 'multiple_dim'),
        ('amin', (S, S, S), (1, True,), 'keepdim_dim'),
        ('amin', (), NO_ARGS, 'scalar'),
        ('amin', (), (0,), 'scalar_dim'),
        ('amin', (), (0, True,), 'scalar_keepdim_dim'),
        ('mean', (S, S, S), NO_ARGS, '', (True,)),
        ('mean', (S, S, S), (1,), 'dim', (True,), [0]),
        ('mean', (S, S, S), (1, True,), 'keepdim_dim', (True,), [0]),
        ('mean', (), NO_ARGS, 'scalar', (True,)),
        ('mean', (), (0,), 'scalar_dim', (True,), [0]),
        ('mean', (), (0, True,), 'scalar_keepdim_dim', (True,), [0]),
        ('mean', (S, S, S), (), 'dtype', (True,), (), (), ident, {'dtype': torch.float64}),
        ('kthvalue', (S, S, S), (2,)),
        ('kthvalue', (S, S, S), (2, 1,), 'dim', (), [1]),
        ('kthvalue', (S, S, S), (2, 1,), 'dim_alert_nondeterministic', (), [1],
            [expectedAlertNondeterministic('kthvalue CUDA', 'cuda')]),
        ('kthvalue', (S, S, S), (2, 1, True,), 'keepdim_dim', (), [1]),
        ('kthvalue', (S,), (2, 0,), 'dim_1d', (), [1]),
        ('kthvalue', (S,), (2, 0, True,), 'keepdim_dim_1d', (), [1]),
        ('kthvalue', (), (1,), 'scalar', (), ()),
        ('kthvalue', (), (1, 0,), 'scalar_dim', (), [1]),
        ('kthvalue', (), (1, 0, True), 'scalar_keepdim_dim', (), [1]),
        ('quantile', (S, S, S), (0.5,)),
        ('quantile', (S, S, S), (0.5, 0), 'dim', (), [1]),
        ('quantile', (S, S, S), (0.5, None, True), 'keepdim'),
        ('quantile', (S, S, S), (0.5, 0, True), 'keepdim_dim', (), [1]),
        ('quantile', (), (0.5,), 'scalar'),
        ('nanquantile', (S, S, S), (0.5,)),
        ('nanquantile', (S, S, S), (0.5, 0), 'dim', (), [1]),
        ('nanquantile', (S, S, S), (0.5, None, True), 'keepdim'),
        ('nanquantile', (S, S, S), (0.5, 0, True), 'keepdim_dim', (), [1]),
        ('nanquantile', (), (0.5,), 'scalar'),
        ('median', (S, S, S), NO_ARGS),
        ('median', (S, S, S), (1,), 'dim', (), [0]),
        ('median', (S, S, S), (1,), 'dim_alert_nondeterministic', (), [0],
            [expectedAlertNondeterministic('median CUDA with indices output', 'cuda')]),
        ('median', (S, S, S), (1, True,), 'keepdim_dim', (), [0]),
        ('median', (), NO_ARGS, 'scalar'),
        ('median', (), (0,), 'scalar_dim', (), [0]),
        ('median', (), (0, True,), 'scalar_keepdim_dim', (), [0]),
        ('nanmedian', (S, S, S), NO_ARGS),
        ('nanmedian', (S, S, S), (1,), 'dim', (), [0]),
        ('nanmedian', (S, S, S), (1, True,), 'keepdim_dim', (), [0]),
        ('nanmedian', (), NO_ARGS, 'scalar'),
        ('nanmedian', (), (0,), 'scalar_dim', (), [0]),
        ('nanmedian', (), (0, True,), 'scalar_keepdim_dim', (), [0]),
        ('mode', (S, S, S), NO_ARGS),
        ('mode', (S, S, S), (1,), 'dim', (), [0]),
        ('mode', (S, S, S), (1, True,), 'keepdim_dim', (), [0]),
        ('mode', (), NO_ARGS, 'scalar'),
        ('mode', (), (0,), 'scalar_dim', (), [0]),
        ('mode', (), (0, True,), 'scalar_keepdim_dim', (), [0]),
        ('sum', (S, S, S), NO_ARGS),
        ('sum', (S, S, S), (1,), 'dim', (), [0]),
        ('sum', (S, S, S), (1, True,), 'keepdim_dim', (), [0]),
        ('sum', (), NO_ARGS, 'scalar'),
        ('sum', (), (0,), 'scalar_dim', (), [0]),
        ('sum', (), (0, True,), 'scalar_keepdim_dim', (), [0]),
        ('sum', (S, S, S), ([1, 2],), 'multi_dim'),
        ('sum', (S, S, S), ([1, 2], True,), 'multi_dim_keepdim'),
        ('nansum', (S, S, S), NO_ARGS),
        ('nansum', (S, S, S), (1,), 'dim', (), [0]),
        ('nansum', (S, S, S), (1, True,), 'keepdim_dim', (), [0]),
        ('nansum', (), NO_ARGS, 'scalar'),
        ('nansum', (), (0,), 'scalar_dim', (), [0]),
        ('nansum', (), (0, True,), 'scalar_keepdim_dim', (), [0]),
        ('nansum', (S, S, S), ([1, 2],), 'multi_dim'),
        ('nansum', (S, S, S), ([1, 2], True,), 'multi_dim_keepdim'),
        ('prod', (S, S, S), NO_ARGS),
        ('prod', (S, S, S), (1,), 'dim', (), [0]),
        ('prod', (S, S, S), (1, True,), 'keepdim_dim', (), [0]),
        ('prod', (), NO_ARGS, 'scalar'),
        ('prod', (), (0,), 'scalar_dim', (), [0]),
        ('prod', (), (0, True,), 'scalar_keepdim_dim', (), [0]),
        ('prod', prod_zeros(S, [0, 1]), NO_ARGS, 'zerodims2'),
        ('prod', prod_zeros(S, [0, 2]), NO_ARGS, 'zerodims1'),
        ('prod', prod_zeros(S, [1, 2]), NO_ARGS, 'zerodims0'),
        ('prod', prod_zeros(S, [0, 1]), (1,), 'zeros_dims2', (), [0]),
        ('prod', prod_zeros(S, [0, 2]), (1,), 'zeros_dims1', (), [0]),
        ('prod', prod_zeros(S, [1, 2]), (1,), 'zeros_dims0', (), [0]),
        ('prod', prod_zeros(S, [0, 1]), (1, True), 'keepdim_zeros_dims2', (), [0]),
        ('prod', prod_zeros(S, [0, 2]), (1, True), 'keepdim_zeros_dims1', (), [0]),
        ('prod', prod_zeros(S, [1, 2]), (1, True), 'keepdim_zeros_dims0', (), [0]),
        ('prod', prod_single_zero(S), NO_ARGS, 'single_zero'),
        ('prod', (torch.tensor(0., requires_grad=True)), NO_ARGS, 'scalar_zero'),
        ('prod', (torch.tensor(0., requires_grad=True)), (0,), 'scalar_dim_zero', (), [0]),
        ('prod', (torch.tensor(0., requires_grad=True)), (0, True,), 'scalar_keepdim_dim_zero', (), [0]),
        ('var', (S, S, S), NO_ARGS, '', (True,)),
        ('var', (S, S, S), (1,), 'dim', (True,), [0]),
        ('var', (S, S, S), (1, True, True), 'keepdim_dim', (True,), [0]),
        ('var', (S,), (0,), 'dim_1d', (True,), [0]),
        ('var', (S,), (0, True, True), 'keepdim_dim_1d', (True,), [0]),
        ('std', (S, S, S), NO_ARGS, '', (True,)),
        ('std', (S, S, S), (1,), 'dim', (True,), [0]),
        ('std', (S, S, S), (1, True, True), 'keepdim_dim', (True,), [0]),
        ('std', (S,), (0,), 'dim_1d', (True,), [0]),
        ('std', (S,), (0, True, True), 'keepdim_dim_1d', (True,), [0]),
        ('var_mean', (S, S, S), NO_ARGS, ''),
        ('var_mean', (S, S, S), (1,), 'dim', [0]),
        ('var_mean', (S, S, S), (1, True, True), 'keepdim_dim', [0]),
        ('var_mean', (S,), (0,), 'dim_1d', [0]),
        ('var_mean', (S,), (0, True, True), 'keepdim_dim_1d', [0]),
        ('std_mean', (S, S, S), NO_ARGS, ''),
        ('std_mean', (S, S, S), (1,), 'dim', [0]),
        ('std_mean', (S, S, S), (1, True, True), 'keepdim_dim', [0]),
        ('std_mean', (S,), (0,), 'dim_1d', [0]),
        ('std_mean', (S,), (0, True, True), 'keepdim_dim_1d', [0]),
        ('renorm', (S, S, S), (2, 1, 0.5), 'dim', (), [1]),
        ('renorm', (S, S, S), (1, 2, 3), 'norm_1'),
        ('renorm', (S, S, S), (inf, 2, 0.5), 'norm_inf'),
        ('repeat', (S,), (2,), 'single_number'),
        ('repeat', (), (2, 3), 'scalar'),
        ('repeat', (2, 2), (3, 2)),
        ('repeat', (2, 2), (1, 3, 1, 2), 'unsqueeze'),
        ('repeat', (S, S), (1, 1), 'keepdim0'),
        ('repeat', (S, S), (3, 1, 1), 'keepdim1'),
        ('repeat', (S,), (0, ), 'zero_dim'),
        ('repeat', (S,), (0, 2), 'zero_dim_multi'),
        ('logcumsumexp', (S, S, S), (0,), 'dim0', (), [0]),
        ('logcumsumexp', (S, S, S), (1,), 'dim1', (), [0]),
        ('logcumsumexp', (), (0,), 'dim0_scalar', (), [0]),
        ('cummax', (S, S, S), (0,), 'dim0', (), [0]),
        ('cummax', (S, S, S), (1,), 'dim1', (), [0]),
        ('cummax', (), (0,), 'dim0_scalar', (), [0]),
        ('cummin', (S, S, S), (0,), 'dim0', (), [0]),
        ('cummin', (S, S, S), (1,), 'dim1', (), [0]),
        ('cummin', (), (0,), 'dim0_scalar', (), [0]),
        ('cumsum', (S, S, S), (0,), 'dim0', (), [0]),
        ('cumsum', (S, S, S), (1,), 'dim1', (), [0]),
        ('cumsum', (S, S, S), (1,), 'dim1_cast', (), [0], (), ident, {'dtype': torch.float64}),
        ('cumsum', (), (0,), 'dim0_scalar', (), [0]),
        ('cumprod', (S, S, S), (0,)),
        ('cumprod', (S, S, S), (1,), 'dim1', (), [0]),
        ('cumprod', (), (0,), 'scalar'),
        ('cumprod', (torch.tensor(0., requires_grad=True)), (0,), 'scalar_zeros'),
        ('cumprod', prod_zeros(S, [0, 1]), (1,), 'zeros_dim2', (), [0]),
        ('cumprod', prod_zeros(S, [0, 2]), (1,), 'zeros_dim1', (), [0]),
        ('cumprod', prod_zeros(S, [1, 2]), (1,), 'zeros_dim0', (), [0]),
        ('cumprod', prod_zeros(S, [1, 2]), (1,), 'zeros_dim0_cast', (), [0], (), ident, {'dtype': torch.float64}),
        ('log_softmax', (S, S, S), (1, torch.float64,), 'kwarg_dtype_would_break_jit_loader', (True,)),
        ('unfold', (), (0, 1, 1), 'scalar', (), [0]),
        ('unfold', (S, S, S, S), (0, 3, 1), '4d_dim0_step1', (), [0]),
        ('unfold', (S, S, S, S), (1, 3, 1), '4d_dim1_step1', (), [0]),
        ('unfold', (S, S, S, S), (2, 3, 1), '4d_dim2_step1', (), [0]),
        ('unfold', (S, S, S, S), (3, 3, 1), '4d_dim3_step1', (), [0]),
        ('unfold', (S, S, S, S), (0, 3, 2), '4d_dim0_step2', (), [0]),
        ('unfold', (S, S, S, S), (1, 3, 2), '4d_dim1_step2', (), [0]),
        ('unfold', (S, S, S, S), (2, 3, 2), '4d_dim2_step2', (), [0]),
        ('unfold', (S, S, S, S), (3, 3, 2), '4d_dim3_step2', (), [0]),
        ('unfold', (S, S, S, S), (0, 4, 1), '4d_dim0_size4', (), [0]),
        ('unfold', (S, S, S, S), (1, 4, 1), '4d_dim1_size4', (), [0]),
        ('unfold', (S, S, S, S), (2, 4, 1), '4d_dim2_size4', (), [0]),
        ('unfold', (S, S, S, S), (3, 4, 1), '4d_dim3_size4', (), [0]),
        ('unfold', (M,), (0, 3, 1), '1d_step1', (), [0]),
        ('unfold', (M,), (0, 3, 2), '1d_step2', (), [0]),
        ('unfold', (M,), (0, 3, 3), '1d_step3', (), [0]),
        ('unfold', (1000,), (0, 3, 11), '1d_step_gt_size', (), [0]),
        ('unfold', (1000,), (0, 2, 27), '1d_step_gt_size2', (), [0]),
        ('unfold', (10, 10), (0, 1, 2), '2d_step_gt_size', (), [0]),
        ('unfold', (10, 10), (1, 2, 3), '2d_step_gt_size2', (), [0]),
        ('unfold', (10, 10), (1, 2, 2), '2d_step_ge_size2', (), [0]),
        ('unfold', (S, S, S), (2, 3, 2), 'lastdim', (), [0]),
        ('addmm', (S, M), ((S, S), (S, M)), '', (True, ['aten::add', 'aten::mm'])),
        ('addmm', (1,), ((S, S), (S, M)), 'broadcast_lhs', (True, ['aten::add', 'aten::mm'])),
        ('addmm', (S, M), ((S, S), (S, M)), 'coef', (True,), (), (), ident, {'beta': 0.2, 'alpha': 0.6}),
        ('addmm', (1,), ((S, S), (S, M)), 'broadcast_lhs_coef', (True,), (), (), ident, {'beta': 0.2, 'alpha': 0.6}),
        ('addmm', (), ((S, S), (S, M)), 'scalar_broadcast_lhs', (True, ['aten::add', 'aten::mm'])),
        ('addmm', (), ((S, S), (S, M)), 'scalar_broadcast_lhs_coef', (True,), (), (), ident, {'beta': 0.2, 'alpha': 0.6}),
        ('addbmm', (S, M), ((S, S, S), (S, S, M)),),
        ('addbmm', (1,), ((S, S, S), (S, S, M)), 'broadcast_lhs'),
        ('addbmm', (S, M), ((S, S, S), (S, S, M)), 'coef', (), (), (), ident, {'beta': 0.2, 'alpha': 0.6}),
        ('addbmm', (1,), ((S, S, S), (S, S, M)), 'broadcast_lhs_coef', (),
         (), (), ident, {'beta': 0.2, 'alpha': 0.6}),
        ('addbmm', (), ((S, S, S), (S, S, M)), 'scalar_broadcast_lhs'),
        ('addbmm', (), ((S, S, S), (S, S, M)), 'scalar_broadcast_lhs_coef', (), (), (), ident,
         {'beta': 0.2, 'alpha': 0.6}),
        ('baddbmm', (S, S, M), ((S, S, S), (S, S, M)),),
        ('baddbmm', (1,), ((S, S, S), (S, S, M)), 'broadcast_lhs'),
        ('baddbmm', (S, S, M), ((S, S, S), (S, S, M)), 'coef', (), (), (), ident, {'beta': 0.2, 'alpha': 0.6}),
        ('baddbmm', (1,), ((S, S, S), (S, S, M)), 'broadcast_lhs_coef', (),
         (), (), ident, {'beta': 0.2, 'alpha': 0.6}),
        ('baddbmm', (), ((S, S, S), (S, S, M)), 'scalar_broadcast_lhs'),
        ('baddbmm', (), ((S, S, S), (S, S, M)), 'scalar_broadcast_lhs_coef', (), (), (), ident,
         {'beta': 0.2, 'alpha': 0.6}),
        ('addmv', (S,), ((S, M), (M,)),),
        ('addmv', (1,), ((S, M), (M,)), 'broadcast_lhs'),
        ('addmv', (S,), ((S, M), (M,)), 'coef', (), (), (), ident, {'beta': 0.2, 'alpha': 0.6}),
        ('addmv', (1,), ((S, M), (M,)), 'broadcast_lhs_coef', (), (), (), ident, {'beta': 0.2, 'alpha': 0.6}),
        ('addmv', (), ((S, M), (M,)), 'scalar_broadcast_lhs'),
        ('addmv', (), ((S, M), (M,)), 'scalar_broadcast_lhs_coef', (), (), (), ident, {'beta': 0.2, 'alpha': 0.6}),
        ('addr', (S, M), ((S,), (M,)),),
        ('addr', (), ((S,), (M,)), 'broadcast_lhs'),
        ('addr', (S, M), ((S,), (M,)), 'coef', (), (), (), ident, {'beta': 0.2, 'alpha': 0.6}),
        ('addr', (), ((S,), (M,)), 'broadcast_lhs_coef', (), (), (), ident, {'beta': 0.2, 'alpha': 0.6}),
        ('dot', (L,), ((L,),), '', (True,)),
        ('vdot', (L,), ((L,),),),
        ('mm', (S, M), ((M, S),), '', (True,)),
        ('bmm', (M, S, M), ((M, M, S),), '', (True,)),
        ('mv', (S, M), ((M,),), '', (True,)),
        ('ger', (S,), ((M,),)),
        ('inner', (S,), ((S,),), "1d_1d", (False,)),
        ('inner', (), ((S, S),), "scalar_2d", (False,)),
        ('matmul', (L,), ((L,),), '', (True,)),
        ('matmul', (S, M), ((M,),), "2d_1d", (True,)),
        ('matmul', (M,), ((M, S),), "1d_2d", (True,)),
        ('matmul', (S, M), ((M, S),), "2d_2d", (True,)),
        ('matmul', (S, S, M), ((M,),), "3d_1d", (True,)),
        ('matmul', (S, S, M), ((M, S),), "3d_2d", (True,)),
        ('matmul', (M,), ((S, M, S),), "1d_3d", (True,)),
        ('matmul', (S, M), ((S, M, S),), "2d_3d", (True,)),
        ('matmul', (S, S, M, M), ((S, S, M, S),), "4d_4d", (True,)),
        ('matmul', (S, S, M, M), ((M,),), "4d_1d", (True,)),
        ('matmul', (M,), ((S, S, M, S),), "1d_4d", (True,)),
        ('matrix_power', (S, S), [2], "n=2"),
        ('matrix_power', (S, S, S), [3], "n=3"),
        ('matrix_power', (S, S, S), [1], "n=1"),
        ('matrix_power', (S, S, S), [0], "n=0"),
        ('matrix_power', lambda dtype, device: random_fullrank_matrix_distinct_singular_value(S), [-1], "n=-1", (),
         NO_ARGS, [skipCPUIfNoLapack, skipCUDAIfNoMagma]),
        ('matrix_power', lambda dtype, device: random_fullrank_matrix_distinct_singular_value(S), [-3], "n=-3", (),
         NO_ARGS, [skipCPUIfNoLapack, skipCUDAIfNoMagma]),
        ('matrix_power', lambda dtype, device: random_fullrank_matrix_distinct_singular_value(S, S), [-2], "n=-2", (),
         NO_ARGS, [skipCPUIfNoLapack, skipCUDAIfNoMagma]),
        ('matrix_exp', (S, S), NO_ARGS, "single_matrix"),
        ('matrix_exp', (S, S, S), NO_ARGS, "batch_of_matrices"),
        ('mvlgamma', torch.empty(S,).uniform_(0.5, 1), [1], "p=1"),
        ('mvlgamma', torch.empty(S,).uniform_(1, 2), [2], "p=2"),
        ('mvlgamma', torch.empty(S, S).uniform_(1.5, 3), [3], "p=3"),
        ('mvlgamma', torch.empty(S, S).uniform_(2.5, 5), [5], "p=5"),
        ('addcmul', (S, S), ((S, S), (S, S)), '', (True,)),
        ('addcmul', (S, S), ((S, 1), (1, S)), 'broadcast_rhs', (True,)),
        ('addcmul', (1,), ((S, S, 1), (1, S)), 'broadcast_all', (True,)),
        ('addcmul', (S, S), ((S, S), (S, S)), 'scale', (True,), (), (), ident, {'value': 0.5}),
        ('addcmul', (S, S), ((S, 1), (1, S)), 'scale_broadcast_rhs', (True,), (), (), ident, {'value': 0.5}),
        ('addcmul', (1,), ((S, S, 1), (1, S)), 'scale_broadcast_all', (True,), (), (), ident, {'value': 0.5}),
        ('addcmul', (), ((), ()), 'scalar', (True,)),
        ('addcmul', (S, S), ((), ()), 'scalar_broadcast_rhs', (True,)),
        ('addcmul', (), ((S, S, 1), (1, S)), 'scalar_broadcast_lhs', (True,)),
        ('addcmul', (), ((), ()), 'scalar_scale', (True,), (), (), ident, {'value': 0.5}),
        ('addcmul', (S, S), ((), ()), 'scalar_scale_broadcast_rhs', (True,), (), (), ident, {'value': 0.5}),
        ('addcmul', (), ((S, S, 1), (1, S)), 'scalar_scale_broadcast_lhs', (True,), (), (), ident, {'value': 0.5}),
        ('addcdiv', (S, S), ((S, S), (S, S))),
        ('addcdiv', (S, S), ((S, 1), (1, S)), 'broadcast_rhs'),
        ('addcdiv', (1,), ((S, S, 1), (1, S)), 'broadcast_all'),
        ('addcdiv', (S, S), ((S, S), (S, S)), 'scale', (), (), (), ident, {'value': 0.5}),
        ('addcdiv', (S, S), ((S, 1), (1, S)), 'scale_broadcast_rhs', (), (), (), ident, {'value': 0.5}),
        ('addcdiv', (1,), ((S, S, 1), (1, S)), 'scale_broadcast_all', (), (), (), ident, {'value': 0.5}),
        ('addcdiv', (), ((), ()), 'scalar'),
        ('addcdiv', (S, S), ((), ()), 'scalar_broadcast_rhs'),
        ('addcdiv', (), ((S, S, 1), (1, S)), 'scalar_broadcast_lhs'),
        ('addcdiv', (), ((), ()), 'scalar_scale', (), (), (), ident, {'value': 0.5}),
        ('addcdiv', (S, S), ((), ()), 'scalar_scale_broadcast_rhs', (), (), (), ident, {'value': 0.5}),
        ('addcdiv', (), ((S, S, 1), (1, S)), 'scalar_scale_broadcast_lhs', (), (), (), ident, {'value': 0.5}),
        ('zero_', (S, S, S), NO_ARGS),
        ('zero_', (), NO_ARGS, 'scalar'),
        ('logaddexp', (S, S), ((S, S),)),
        ('logaddexp2', (S, S), ((S, S),)),
        ('logsumexp', (S, S), (1,), '', (True,)),
        ('logsumexp', (), (0,), 'scalar', (True,)),
        ('norm', (S, S), (), 'default'),
        ('norm', (S, S), (2,), '2'),
        ('norm', (S, S), (0,), '0'),
        ('norm', (S, S), (0.5,), '0_5'),
        ('norm', (S, S), (1,), '1'),
        ('norm', (S, S), (3,), '3'),
        ('norm', (S, S), (inf,), 'inf'),
        ('norm', (S, S), (-inf,), '-inf'),
        ('norm', (S, S), ('fro',), 'fro_default'),
        ('norm', (S, S), ('fro', [0, 1],), 'fro'),
        ('norm', (S, S), ('nuc',), 'nuc', (), NO_ARGS, [skipCPUIfNoLapack, skipCUDAIfNoMagma]),
        ('norm', (S, S, S), ('nuc', [1, 2]), 'nuc_batched', (), NO_ARGS, [skipCPUIfNoLapack, skipCUDAIfNoMagma]),
        ('norm', (S, S), (-1,), 'neg_1'),
        ('norm', (S, S), (-2,), 'neg_2'),
        ('norm', (S, S), (-0.5,), 'neg_0_5'),
        ('norm', (S, S), (-1.5,), 'neg_1_5'),
        ('norm', (S, S), (-2, 1,), 'neg_2_2_dim', (), [1]),
        ('norm', (S, S), (-1, 1,), 'neg_1_2_dim', (), [1]),
        ('norm', (S, S), (0, 1,), '0_2_dim', (), [1]),
        ('norm', (S, S), (1, 1,), '1_2_dim', (), [1]),
        ('norm', (S, S), (2, 1,), '2_2_dim', (), [1]),
        ('norm', (S, S), (3, 1,), '3_2_dim', (), [1]),
        ('norm', (S, S), (inf, 1,), 'inf_2_dim'),
        ('norm', torch.rand(S, S, S) + 5e-2, (1.5,), '1_5_default'),
        ('norm', (S, S, S), (2, 1), '2_dim', (), [1]),
        ('norm', (S, S, S), (3, 1), '3_dim', (), [1]),
        ('norm', torch.rand(S, S, S) + 5e-2, (1.5, 1), '1_5_dim', (), [1]),
        ('norm', (S, S, S), (2, 1, True), 'keepdim_2_dim', (), [1]),
        ('norm', (S, S, S), (3, 1, True), 'keepdim_3_dim', (), [1]),
        ('norm', torch.rand(S, S, S) + 5e-2, (1.5, 1, True), 'keepdim_1_5_dim', (), [1]),
        ('norm', (), (2, 0), '2_dim_scalar', (), [1]),
        ('norm', (), (3, 0), '3_dim_scalar', (), [1]),
        ('norm', (), (2, 0, True), 'keepdim_2_dim_scalar', (), [1]),
        ('norm', (), (3, 0, True), 'keepdim_3_dim_scalar', (), [1]),
        ('clone', (S, M, S), NO_ARGS),
        ('clone', (), NO_ARGS, 'scalar'),
        ('contiguous', (S, S), NO_ARGS, '', (True,)),
        ('contiguous', torch.randn(S, S).transpose(0, 1), NO_ARGS, 'not_contiguous', (True,)),
        ('dist', (S, S, S), ((S, S, S),)),
        ('dist', (S, S, S), ((S,),), 'broadcast_rhs'),
        ('dist', (S,), ((S, S, S),), 'broadcast_lhs'),
        ('dist', (S, 1, S), ((S, S),), 'broadcast_all'),
        ('dist', (), ((),), 'scalar'),
        ('dist', (S, S, S), ((),), 'scalar_broadcast_rhs'),
        ('dist', (), ((S, S, S),), 'scalar_broadcast_lhs'),
        ('dist', (S, S, S), ((S, S, S), 4), '4'),
        ('dist', (S, S, S), ((S,), 4), '4_broadcast_rhs'),
        ('dist', (S,), ((S, S, S), 4), '4_broadcast_lhs'),
        ('dist', (S, 1, S), ((S, S), 4), '4_broadcast_all'),
        ('dist', (), ((), 4), 'scalar_4'),
        ('dist', (S, S, S), ((), 4), 'scalar_4_broadcast_rhs'),
        ('dist', (), ((S, S, S), 4), 'scalar_4_broadcast_lhs'),
        ('diag', (M, M), NO_ARGS, '2d'),
        ('diag', (3, 5), NO_ARGS, '2d_wide'),
        ('diag', (3, 5), (2,), '2d_wide_pos'),
        ('diag', (3, 5), (-2,), '2d_wide_neg'),
        ('diag', (5, 3), NO_ARGS, '2d_tall'),
        ('diag', (5, 3), (2,), '2d_tall_pos'),
        ('diag', (5, 3), (-2,), '2d_tall_neg'),
        ('diag', (M,), NO_ARGS, '1d'),
        ('diag', (M, M), (1,), '2d_1'),
        ('diag', (M, M), (2,), '2d_2'),
        ('diag_embed', (S, S), NO_ARGS),
        ('diagonal', (M, M), NO_ARGS, '2d'),
        ('diagonal', (3, 5), NO_ARGS, '2d_wide'),
        ('diagonal', (3, 5), (2,), '2d_wide_pos'),
        ('diagonal', (3, 5), (-2,), '2d_wide_neg'),
        ('diagonal', (5, 3), NO_ARGS, '2d_tall'),
        ('diagonal', (5, 3), (2,), '2d_tall_pos'),
        ('diagonal', (5, 3), (-2,), '2d_tall_neg'),
        ('diagonal', (M, M), (1,), '2d_1'),
        ('diagonal', (M, M), (2,), '2d_2'),
        ('diagonal', (M, M, M), (1, 1, 2), '3d_1'),
        ('diagonal', (M, M, M), (2, 0, 1), '3d_2'),
        ('diagonal', (M, M, M), (-2, 0, 1), '3d_3'),
        ('tile', (S, S, S), ([S, S, S, S],), 'more_reps_dims', (False,)),
        ('tile', (S, S, S), ([S, S, S],), 'same_reps_dims', (False,)),
        ('tile', (S, S, S), ([S, M],), 'less_reps_dims', (False,)),
        ('tile', (S, S, S), ([S, S, 0],), 'zero_rep_dim', (False,)),
        ('tile', (), ([S, S, S],), 'empty_tensor', (False,)),
        ('tril', (M, M), NO_ARGS),
        ('tril', (M, M), (2,), 'idx'),
        ('tril', (S, M, M), NO_ARGS, 'batched'),
        ('tril', (S, M, M), (2,), 'batched_idx'),
        ('tril', (3, 3, S, S), NO_ARGS, 'more_batched'),
        ('triu', (M, M), NO_ARGS),
        ('triu', (M, M), (2,), 'idx'),
        ('triu', (S, M, M), NO_ARGS, 'batched'),
        ('triu', (S, M, M), (2,), 'batched_idx'),
        ('triu', (3, 3, S, S), NO_ARGS, 'more_batched'),
        ('trace', (M, M), NO_ARGS),
        ('cross', (S, 3), ((S, 3),)),
        ('cross', (S, 3, S), ((S, 3, S), 1), 'dim'),
        ('index_select', (S, S, S), (0, index_variable(2, S)), 'dim', (), [0]),
        ('index_select', (), (0, torch.tensor([0], dtype=torch.int64)), 'scalar_mixed_dim', (), [0]),
        ('index_select', (), (0, torch.tensor(0, dtype=torch.int64)), 'scalar_dim', (), [0]),
        ('index_add', (S, S), (0, index_variable(2, S), (2, S)), 'dim', (), [0]),
        ('index_add', (), (0, torch.tensor([0], dtype=torch.int64), (1,)), 'scalar_input_dim', (), [0]),
        ('index_add', (), (0, torch.tensor(0, dtype=torch.int64), ()), 'scalar_all_dim', (), [0]),
        ('index_add', (S, S), (0, index_variable(2, S), (2, S)), 'alert_nondeterministic', (), [0],
            [expectedAlertNondeterministic('index_add_cuda_', 'cuda')]),
        ('index_copy', (S, S), (0, index_perm_variable(2, S), (2, S)), 'dim', (), [0]),
        ('index_copy', (S, S), (0, index_perm_variable(2, S), (2, S)), 'dim_alert_nondeterministic', (), [0],
            [expectedAlertNondeterministic('index_copy')]),
        ('index_copy', (), (0, torch.tensor([0], dtype=torch.int64), (1,)), 'scalar_input_dim', (), [0]),
        ('index_copy', (), (0, torch.tensor(0, dtype=torch.int64), ()), 'scalar_all_dim', (), [0]),
        ('index_fill', (S, S), (0, index_variable(2, S), 2), 'dim', (), [0]),
        ('index_fill', (S, S), (0, index_variable(2, S), ()), 'variable_dim', (), [0]),
        ('index_fill', (S, S), (0, torch.tensor(0, dtype=torch.int64), 2), 'scalar_index_dim', (), [0]),
        ('index_fill', (), (0, torch.tensor([0], dtype=torch.int64), 2), 'scalar_input_dim', (), [0]),
        ('index_fill', (), (0, torch.tensor(0, dtype=torch.int64), 2), 'scalar_both_dim', (), [0]),
        ('inverse', lambda dtype, device: random_fullrank_matrix_distinct_singular_value(S, dtype=dtype).to(device),
            NO_ARGS, '', (), NO_ARGS, [skipCPUIfNoLapack, skipCUDAIfNoMagma]),
        ('inverse', lambda dtype, device: random_fullrank_matrix_distinct_singular_value(S, 2, 3, dtype=dtype).to(device),
         NO_ARGS, 'batched', (), NO_ARGS, [skipCPUIfNoLapack, skipCUDAIfNoMagma]),
        ('det', (S, S), NO_ARGS, '', (), NO_ARGS, [skipCPUIfNoLapack, skipCUDAIfNoMagma]),
        ('det', (1, 1), NO_ARGS, '1x1', (), NO_ARGS, [skipCPUIfNoLapack, skipCUDAIfNoMagma]),
        ('det', lambda dtype, device: random_symmetric_matrix(S), NO_ARGS, 'symmetric', (),
            NO_ARGS, [skipCPUIfNoLapack, skipCUDAIfNoMagma]),
        ('det', lambda dtype, device: random_symmetric_psd_matrix(S),
            NO_ARGS, 'symmetric_psd', (), NO_ARGS, [skipCPUIfNoLapack, skipCUDAIfNoMagma]),
        ('det', lambda dtype, device: random_symmetric_pd_matrix(S),
            NO_ARGS, 'symmetric_pd', (), NO_ARGS, [skipCPUIfNoLapack, skipCUDAIfNoMagma]),
        ('det', lambda dtype, device: random_square_matrix_of_rank(S, S - 2),
            NO_ARGS, 'dim2_null', (), NO_ARGS, [skipCPUIfNoLapack, skipCUDAIfNoMagma]),
        ('det', lambda dtype, device: random_square_matrix_of_rank(S, 1), NO_ARGS, 'rank1', (),
            NO_ARGS, [skipCPUIfNoLapack, skipCUDAIfNoMagma]),
        ('det', lambda dtype, device: random_square_matrix_of_rank(S, 2), NO_ARGS, 'rank2', (),
            NO_ARGS, [skipCPUIfNoLapack, skipCUDAIfNoMagma]),
        ('det', lambda dtype, device: random_fullrank_matrix_distinct_singular_value(S), NO_ARGS,
         'distinct_singular_values', (), NO_ARGS, [skipCPUIfNoLapack, skipCUDAIfNoMagma]),
        ('det', (3, 3, S, S), NO_ARGS, 'batched', (), NO_ARGS, [skipCPUIfNoLapack, skipCUDAIfNoMagma]),
        ('det', (3, 3, 1, 1), NO_ARGS, 'batched_1x1', (), NO_ARGS, [skipCPUIfNoLapack, skipCUDAIfNoMagma]),
        ('det', lambda dtype, device: random_symmetric_matrix(S, 3),
            NO_ARGS, 'batched_symmetric', (), NO_ARGS, [skipCPUIfNoLapack, skipCUDAIfNoMagma]),
        ('det', lambda dtype, device: random_symmetric_psd_matrix(S, 3),
            NO_ARGS, 'batched_symmetric_psd', (), NO_ARGS, [skipCPUIfNoLapack, skipCUDAIfNoMagma]),
        ('det', lambda dtype, device: random_symmetric_pd_matrix(S, 3),
            NO_ARGS, 'batched_symmetric_pd', (), NO_ARGS, [skipCPUIfNoLapack, skipCUDAIfNoMagma]),
        ('det', lambda dtype, device: random_fullrank_matrix_distinct_singular_value(S, 3, 3), NO_ARGS,
         'batched_distinct_singular_values', (), NO_ARGS, [skipCPUIfNoLapack, skipCUDAIfNoMagma]),
        # For `logdet` and `slogdet`, the function at det=0 is not smooth.
        # We need to exclude tests with det=0 (e.g. dim2_null, rank1, rank2) and use
        # `make_nonzero_det` to make the random matrices have nonzero det. For
        # `logdet`, we also set `make_nonzero_det(matrix, sign=1)` to make the
        # matrix have positive det.
        ('logdet', lambda dtype, device: make_nonzero_det(torch.randn(S, S), 1),
            NO_ARGS, '', (), NO_ARGS, [skipCPUIfNoLapack, skipCUDAIfNoMagma]),
        ('logdet', lambda dtype, device: make_nonzero_det(torch.randn(1, 1), 1),
            NO_ARGS, '1x1', (), NO_ARGS, [skipCPUIfNoLapack, skipCUDAIfNoMagma]),
        ('logdet', lambda dtype, device: make_nonzero_det(random_symmetric_matrix(S), 1), NO_ARGS,
         'symmetric', (), NO_ARGS, [skipCPUIfNoLapack, skipCUDAIfNoMagma]),
        ('logdet', lambda dtype, device: make_nonzero_det(random_symmetric_pd_matrix(S), 1), NO_ARGS,
         'symmetric_pd', (), NO_ARGS, [skipCPUIfNoLapack, skipCUDAIfNoMagma]),
        ('logdet', lambda dtype, device: make_nonzero_det(random_fullrank_matrix_distinct_singular_value(S), 1, 0), NO_ARGS,
         'distinct_singular_values', (), NO_ARGS, [skipCPUIfNoLapack, skipCUDAIfNoMagma]),
        ('logdet', lambda dtype, device: make_nonzero_det(torch.randn(3, 3, S, S), 1),
            NO_ARGS, 'batched', (), NO_ARGS, [skipCPUIfNoLapack, skipCUDAIfNoMagma]),
        ('logdet', lambda dtype, device: make_nonzero_det(torch.randn(3, 3, 1, 1), 1),
            NO_ARGS, 'batched_1x1', (), NO_ARGS, [skipCPUIfNoLapack, skipCUDAIfNoMagma]),
        ('logdet', lambda dtype, device: make_nonzero_det(random_symmetric_matrix(S, 3), 1), NO_ARGS,
         'batched_symmetric', (), NO_ARGS, [skipCPUIfNoLapack, skipCUDAIfNoMagma]),
        ('logdet', lambda dtype, device: make_nonzero_det(random_symmetric_pd_matrix(S, 3), 1), NO_ARGS,
         'batched_symmetric_pd', (), NO_ARGS, [skipCPUIfNoLapack, skipCUDAIfNoMagma]),
        ('logdet', lambda dtype, device: make_nonzero_det(random_fullrank_matrix_distinct_singular_value(S, 3), 1, 0), NO_ARGS,
         'batched_distinct_singular_values', (), NO_ARGS, [skipCPUIfNoLapack, skipCUDAIfNoMagma]),
        ('slogdet', lambda dtype, device: make_nonzero_det(torch.randn(1, 1), 1), NO_ARGS,
         '1x1_pos_det', (), NO_ARGS, [skipCPUIfNoLapack, skipCUDAIfNoMagma], itemgetter(1)),
        ('slogdet', lambda dtype, device: make_nonzero_det(torch.randn(1, 1), -1), NO_ARGS,
         '1x1_neg_det', (), NO_ARGS, [skipCPUIfNoLapack, skipCUDAIfNoMagma], itemgetter(1)),
        ('slogdet', lambda dtype, device: make_nonzero_det(torch.randn(S, S), 1), NO_ARGS,
         'pos_det', (), NO_ARGS, [skipCPUIfNoLapack, skipCUDAIfNoMagma], itemgetter(1)),
        ('slogdet', lambda dtype, device: make_nonzero_det(torch.randn(S, S), -1), NO_ARGS,
         'neg_det', (), NO_ARGS, [skipCPUIfNoLapack, skipCUDAIfNoMagma], itemgetter(1)),
        ('slogdet', lambda dtype, device: make_nonzero_det(random_symmetric_matrix(S)), NO_ARGS,
         'symmetric', (), NO_ARGS, [skipCPUIfNoLapack, skipCUDAIfNoMagma], itemgetter(1)),
        ('slogdet', lambda dtype, device: random_symmetric_pd_matrix(S), NO_ARGS,
         'symmetric_pd', (), NO_ARGS, [skipCPUIfNoLapack, skipCUDAIfNoMagma], itemgetter(1)),
        ('slogdet', lambda dtype, device: random_fullrank_matrix_distinct_singular_value(S), NO_ARGS,
         'distinct_singular_values', (), NO_ARGS, [skipCPUIfNoLapack, skipCUDAIfNoMagma], itemgetter(1)),
        ('slogdet', lambda dtype, device: make_nonzero_det(torch.randn(3, 3, 1, 1), -1), NO_ARGS,
         'batched_1x1_neg_det', (), NO_ARGS, [skipCPUIfNoLapack, skipCUDAIfNoMagma], itemgetter(1)),
        ('slogdet', lambda dtype, device: make_nonzero_det(torch.randn(3, 3, S, S), 1), NO_ARGS,
         'batched_pos_det', (), NO_ARGS, [skipCPUIfNoLapack, skipCUDAIfNoMagma], itemgetter(1)),
        ('slogdet', lambda dtype, device: make_nonzero_det(random_symmetric_matrix(S, 3)), NO_ARGS,
         'batched_symmetric', (), NO_ARGS, [skipCPUIfNoLapack, skipCUDAIfNoMagma], itemgetter(1)),
        ('slogdet', lambda dtype, device: random_symmetric_pd_matrix(S, 3), NO_ARGS,
         'batched_symmetric_pd', (), NO_ARGS, [skipCPUIfNoLapack, skipCUDAIfNoMagma], itemgetter(1)),
        ('slogdet', lambda dtype, device: random_fullrank_matrix_distinct_singular_value(S, 3), NO_ARGS,
         'batched_distinct_singular_values', (), NO_ARGS, [skipCPUIfNoLapack, skipCUDAIfNoMagma], itemgetter(1)),
        ('svd', lambda dtype, device: random_fullrank_matrix_distinct_singular_value(S),
            NO_ARGS, '', (), NO_ARGS, [skipCPUIfNoLapack, skipCUDAIfNoMagma]),
        ('svd', lambda dtype, device: random_fullrank_matrix_distinct_singular_value(S)[:(S - 2)], NO_ARGS,
         'wide', (), NO_ARGS, [skipCPUIfNoLapack, skipCUDAIfNoMagma]),
        ('svd', lambda dtype, device: random_fullrank_matrix_distinct_singular_value(S)[:, :(S - 2)], NO_ARGS,
         'tall', (), NO_ARGS, [skipCPUIfNoLapack, skipCUDAIfNoMagma]),
        ('svd', lambda dtype, device: random_fullrank_matrix_distinct_singular_value(S)[:(S - 2)], (False,),
         'wide_all', (), NO_ARGS, [skipCPUIfNoLapack, skipCUDAIfNoMagma], lambda usv: (usv[0], usv[1], usv[2][:, :(S - 2)])),
        ('svd', lambda dtype, device: random_fullrank_matrix_distinct_singular_value(S)[:, :(S - 2)], (False,),
         'tall_all', (), NO_ARGS, [skipCPUIfNoLapack, skipCUDAIfNoMagma], lambda usv: (usv[0][:, :(S - 2)], usv[1], usv[2])),
        ('svd', lambda dtype, device: random_fullrank_matrix_distinct_singular_value(M), NO_ARGS,
         'large', (), NO_ARGS, [skipCPUIfNoLapack, skipCUDAIfNoMagma]),
        ('svd', lambda dtype, device: random_fullrank_matrix_distinct_singular_value(S, 3), NO_ARGS,
         'batched', (), NO_ARGS, [skipCPUIfNoLapack, skipCUDAIfNoMagma]),
        ('svd', lambda dtype, device: random_fullrank_matrix_distinct_singular_value(S, 3)[..., :(S - 2), :], NO_ARGS,
         'wide_batched', (), NO_ARGS, [skipCPUIfNoLapack, skipCUDAIfNoMagma]),
        ('svd', lambda dtype, device: random_fullrank_matrix_distinct_singular_value(S, 3)[..., :, :(S - 2)], NO_ARGS,
         'tall_batched', (), NO_ARGS, [skipCPUIfNoLapack, skipCUDAIfNoMagma]),
        ('svd', lambda dtype, device: random_fullrank_matrix_distinct_singular_value(S, 3, 3)[..., :(S - 2), :], (False,),
         'wide_all_batched', (), NO_ARGS,
         [skipCPUIfNoLapack, skipCUDAIfNoMagma], lambda usv: (usv[0], usv[1], usv[2][..., :, :(S - 2)])),
        ('svd', lambda dtype, device: random_fullrank_matrix_distinct_singular_value(S, 3, 3)[..., :, :(S - 2)], (False,),
         'tall_all_batched', (), NO_ARGS, [skipCPUIfNoLapack, skipCUDAIfNoMagma],
         lambda usv: (usv[0][..., :, :(S - 2)], usv[1], usv[2])),
        ('qr', (S, S), (False,), 'square_single', (), NO_ARGS, [skipCPUIfNoLapack, skipCUDAIfNoMagma]),
        ('qr', (S, S - 2), (True,), 'tall_single' , (), NO_ARGS, [skipCPUIfNoLapack, skipCUDAIfNoMagma]),
        ('qr', (S - 2, S), (False,), 'wide_single' , (), NO_ARGS, [skipCPUIfNoLapack, skipCUDAIfNoMagma]),
        ('qr', (3, S, S), (False,), 'square_batched', (), NO_ARGS, [skipCPUIfNoLapack, skipCUDAIfNoMagma]),
        ('qr', (3, S, S - 2), (True,), 'tall_batched', (), NO_ARGS, [skipCPUIfNoLapack, skipCUDAIfNoMagma]),
        ('qr', (3, S - 2, S), (True,), 'wide_batched' , (), NO_ARGS, [skipCPUIfNoLapack, skipCUDAIfNoMagma]),
        ('qr', (3, 2, S, S), (False,), 'square_many_batched', (), NO_ARGS, [skipCPUIfNoLapack, skipCUDAIfNoMagma]),
        ('qr', (3, 2, S, S - 2), (True,), 'tall_many_batched', (), NO_ARGS, [skipCPUIfNoLapack, skipCUDAIfNoMagma]),
        ('qr', (3, 2, S - 2, S), (True,), 'wide_many_batched', (), NO_ARGS, [skipCPUIfNoLapack, skipCUDAIfNoMagma]),
        ('lu', (S, S), (True, False), 'square_single_no_info', (), NO_ARGS, [skipCPUIfNoLapack, skipCUDAIfNoMagma]),
        ('lu', (S, S), (True, True), 'square_single_with_info', (), NO_ARGS, [skipCPUIfNoLapack, skipCUDAIfNoMagma]),
        ('lu', (3, S, S), (True, False), 'square_batch_no_info', (), NO_ARGS, [skipCPUIfNoLapack, skipCUDAIfNoMagma]),
        ('lu', (3, S, S), (True, True), 'square_batch_with_info', (), NO_ARGS, [skipCPUIfNoLapack, skipCUDAIfNoMagma]),
        ('lu', (3, 3, S, S), (True, False), 'square_many_batches_no_info', (), NO_ARGS, [skipCPUIfNoLapack, skipCUDAIfNoMagma]),
        ('lu', (3, 3, S, S), (True, True), 'square_many_batches_with_info', (), NO_ARGS, [skipCPUIfNoLapack, skipCUDAIfNoMagma]),
        ('solve', (S, S), (lambda dtype, device: random_fullrank_matrix_distinct_singular_value(
            S, silent=True, dtype=dtype, device=device),), '', (), NO_ARGS, [skipCPUIfNoLapack, skipCUDAIfNoMagma]),
        ('solve', (S, S, S),
            (lambda dtype, device:
                random_fullrank_matrix_distinct_singular_value(S, S, silent=True, dtype=dtype, device=device),),
         'batched', (), NO_ARGS, [skipCPUIfNoLapack, skipCUDAIfNoMagma]),
        ('solve', (2, 3, S, S),
            (lambda dtype, device:
                random_fullrank_matrix_distinct_singular_value(S, 2, 3, silent=True, dtype=dtype, device=device),),
         'batched_dims', (), NO_ARGS, [skipCPUIfNoLapack, skipCUDAIfNoMagma]),
        ('solve', (2, 2, S, S),
            (lambda dtype, device:
                random_fullrank_matrix_distinct_singular_value(S, 1, silent=True, dtype=dtype, device=device),),
         'batched_broadcast_A', (), NO_ARGS, [skipCPUIfNoLapack, skipCUDAIfNoMagma]),
        ('solve', (1, S, S),
            (lambda dtype, device:
                random_fullrank_matrix_distinct_singular_value(S, 2, 2, silent=True, dtype=dtype, device=device),),
         'batched_broadcast_b', (), NO_ARGS, [skipCPUIfNoLapack, skipCUDAIfNoMagma]),
        ('fill_', (S, S, S), (1,), 'number'),
        ('fill_', (), (1,), 'number_scalar'),
        ('fill_', (S, S, S), ((),), 'variable'),
        ('eq_', (S, S, S), ((S, S, S),)),
        ('eq_', (S, S, S), ((1,),), 'broadcast_rhs'),
        ('eq_', (), ((),), 'scalar'),
        ('eq_', (S, S, S), ((),), 'scalar_broadcast_rhs'),
        ('ne_', (S, S, S), ((S, S, S),)),
        ('ne_', (S, S, S), ((1,),), 'broadcast_rhs'),
        ('ne_', (), ((),), 'scalar'),
        ('ne_', (S, S, S), ((),), 'scalar_broadcast_rhs'),
        ('gt_', (S, S, S), ((S, S, S),)),
        ('gt_', (S, S, S), ((1,),), 'broadcast_rhs'),
        ('gt_', (), ((),), 'scalar'),
        ('gt_', (S, S, S), ((),), 'scalar_broadcast_rhs'),
        ('ge_', (S, S, S), ((S, S, S),)),
        ('ge_', (S, S, S), ((1,),), 'broadcast_rhs'),
        ('ge_', (), ((),), 'scalar'),
        ('ge_', (S, S, S), ((),), 'scalar_broadcast_rhs'),
        ('lt_', (S, S, S), ((S, S, S),)),
        ('lt_', (S, S, S), ((1,),), 'broadcast_rhs'),
        ('lt_', (), ((),), 'scalar'),
        ('lt_', (S, S, S), ((),), 'scalar_broadcast_rhs'),
        ('le_', (S, S, S), ((S, S, S),)),
        ('le_', (S, S, S), ((1,),), 'broadcast_rhs'),
        ('le_', (), ((),), 'scalar'),
        ('le_', (S, S, S), ((),), 'scalar_broadcast_rhs'),
        ('eq_', (S, S, S), (0,), 'pyscalar'),
        ('ne_', (S, S, S), (0,), 'pyscalar'),
        ('gt_', (S, S, S), (0,), 'pyscalar'),
        ('ge_', (S, S, S), (0,), 'pyscalar'),
        ('le_', (S, S, S), (0,), 'pyscalar'),
        ('lt_', (), (0,), 'pyscalar'),
        ('eq_', (), (0,), 'pyscalar_scalar'),
        ('ne_', (), (0,), 'pyscalar_scalar'),
        ('gt_', (), (0,), 'pyscalar_scalar'),
        ('ge_', (), (0,), 'pyscalar_scalar'),
        ('lt_', (), (0,), 'pyscalar_scalar'),
        ('le_', (), (0,), 'pyscalar_scalar'),
        ('permute', (1, 2, 3, 4), (0, 2, 3, 1), '', (True,)),
        ('permute', (1, 2, 3, 4), (0, -2, -1, 1), 'neg_dim', (True,)),
        ('permute', (), (dont_convert(()),), 'scalar', (True,)),
        ('select', (S, S, S), (1, 2), 'dim', (), [0]),
        ('select', (S, S, S), (1, -1), 'wrap_dim', (), [0]),
        ('select', (S,), (0, 2), '1d'),
        ('narrow', (S, S, S), (1, 2, 2), 'dim', (), [0]),
        ('narrow', (S, S, S), (1, 0, 0), 'empty_dim', (), [0]),
        ('squeeze', (S, 1, S, 1), NO_ARGS, '', (True,)),
        ('squeeze', (1, 1, 1, 1), NO_ARGS, 'input_sizes_are_ones', (True,)),
        ('squeeze', (S, 1, S, 1), (1,), '1_dim', (True,), [0]),
        ('squeeze', (S, 1, S, 1), (2,), 'not_1_dim', (True,), [0]),
        ('squeeze', (), (0,), 'scalar', (True,), [0]),
        ('unsqueeze', (S, S, S), (0,), 'first', (True,), [0]),
        ('unsqueeze', (S, S, S), (1,), 'middle', (True,), [0]),
        ('unsqueeze', (S, S, S), (3,), 'last', (True,), [0]),
        ('unsqueeze', (), (0,), 'scalar', (True,), [0]),
        ('chunk', (S, S, S), (2,), '', (True, 'prim::ConstantChunk')),
        ('chunk', (S, S, S), (S, 1), 'dim', (True, 'prim::ConstantChunk'), [1]),
        ('split', (S, S, S), (2,), '', (True,)),
        ('split', (S, S, S), (S, 1), 'dim', (True,), [1]),
        ('split', (S, S, S), ([int(S / 3), S - int(S / 3) * 2, int(S / 3)],), 'size_list',
            (True, 'aten::split_with_sizes')),
        ('split', (S, S, S), ([int(S / 2), S - int(S / 2) * 2, int(S / 2)], 2), 'size_list_dim',
            (True, 'aten::split_with_sizes'), [1]),
        ('split_with_sizes', (S, S, S), ([int(S / 3), S - int(S / 3) * 2, int(S / 3)],), '', (True,)),
        ('split_with_sizes', (S, S, S), ([int(S / 3), S - int(S / 3), 0],), 'size_0', (True, )),
        ('split_with_sizes', (S, S, S), ([int(S / 3), S - int(S / 3) * 2, int(S / 3)],), 'dim', (True, ), [1]),
        ('tensor_split', (S, S, S), (3,), 'sections', (False,)),
        ('tensor_split', (S, S, S), (3, 1), 'sections_dim', (False,), [1]),
        ('tensor_split', (S, S, S), ([2, 4],), 'indices', (False,)),
        ('tensor_split', (S, S, S), ([2, 4], 1), 'indices_dim', (False,), [1]),
        ('gather', (M, S), (0, gather_variable((S, S), 1, M, True)), 'dim0', (), [0]),
        ('gather', (M, S), (1, gather_variable((M, S // 2), 0, S, True)), 'dim1', (), [0]),
        ('gather', (), (0, torch.tensor([0], dtype=torch.int64)), 'scalar_input', (), [0]),
        ('gather', (S,), (0, torch.tensor(0, dtype=torch.int64)), 'scalar_index', (), [0]),
        ('gather', (), (0, torch.tensor(0, dtype=torch.int64)), 'scalar_both', (), [0]),
        ('scatter', (M, S), (0, gather_variable((S, S), 1, M), (S, S)), 'dim0', (), [0]),
        ('scatter', (M, S), (1, gather_variable((M, S // 2), 0, S), (M, S // 2)), 'dim1', (), [0]),
        ('scatter', (), (0, torch.tensor(0, dtype=torch.int64), ()), 'scalartensor_all_dim0', (), [0]),
        ('scatter', (), (0, torch.tensor(0, dtype=torch.int64), 2.5), 'scalar_all_dim0', (), [0]),
        ('scatter_add', (M, S), (0, gather_variable((S, S), 1, M), (S, S)), 'dim0', (), [0]),
        ('scatter_add', (M, S), (1, gather_variable((M, S // 2), 0, S), (M, S // 2)), 'dim1', (), [0]),
        ('scatter_add', (), (0, torch.tensor(0, dtype=torch.int64), ()), 'scalar_all_dim0', (), [0]),
        ('scatter_add', (M, S), (0, gather_variable((S, S), 1, M), (S, S)), 'alert_nondeterministic', (), [0],
            [expectedAlertNondeterministic('scatter_add_cuda_kernel', 'cuda')]),
        ('masked_select', (M, M), (mask_not_all_zeros((M, M)),)),
        ('masked_select', (M, M), (mask_not_all_zeros((M,)),), 'broadcast_rhs'),
        ('masked_select', (M,), (mask_not_all_zeros((M, M)),), 'broadcast_lhs'),
        ('masked_select', (M, 1, M), (mask_not_all_zeros((M, M)),),
         'broadcast_all'),
        ('masked_select', (), (torch.tensor(1, dtype=torch.bool),), 'scalar'),
        ('masked_select', (M, M), (torch.tensor(1, dtype=torch.bool),), 'scalar_broadcast_rhs'),
        ('masked_select', (), (mask_not_all_zeros((M, M)),), 'scalar_broadcast_lhs'),
        ('masked_fill', (M, M), (torch.BoolTensor(M, M).bernoulli_(), 10)),
        ('masked_fill', (M, M), (torch.BoolTensor(M, M).bernoulli_(), ()), 'tensor'),
        ('masked_fill', (M,), (torch.BoolTensor(M, M).bernoulli_(), 10), 'broadcast_lhs'),
        ('masked_fill', (M, M), (torch.BoolTensor(M,).bernoulli_(), 10), 'broadcast_rhs'),
        ('masked_fill', (), (torch.tensor(0, dtype=torch.bool).bernoulli_(), 10), 'scalar'),
        ('masked_fill', (), (torch.tensor(0, dtype=torch.bool).bernoulli_(), ()),
         'scalar_variable'),
        ('masked_fill', (M, M), (torch.tensor(0, dtype=torch.bool).bernoulli_(), 10),
         'scalar_broadcast_rhs'),
        ('masked_scatter', (M, M), (torch.BoolTensor(M, M).bernoulli_(), (M, M))),
        ('masked_scatter', (M,), (torch.BoolTensor(M, M).bernoulli_(), (M, M)),
         'broadcast_lhs'),
        ('masked_scatter', (M, M), (torch.BoolTensor(M,).bernoulli_(), (M, M)),
         'broadcast_rhs'),
        ('masked_scatter', (M, M), (bernoulli_scalar(), (M, M)), 'scalar'),
        ('masked_scatter', (M, M), (bernoulli_scalar(), (M, M)),
         'scalar_broadcast_rhs'),
        ('maximum', (S, S), ((S, S),)),
        ('minimum', (S, S), ((S, S),)),
        ('resize_', (S, S, S), (torch.Size([S * S, S])), 'fewer_dims'),
        ('resize_', (), (dont_convert(()),), 'scalar'),
        ('resize_', (), (torch.Size([1, 1, 1])), 'scalar_to_dims'),
        ('resize_as_', (), (non_differentiable(torch.tensor(5.)),), 'scalar'),
        ('resize_as_', (), (non_differentiable(torch.randn((1, 1, 1))),), 'scalar_to_dims'),
        ('resize_as_', (S, S, S), (non_differentiable(torch.randn(S * S, S)),)),
        ('sort', (S, M, S), NO_ARGS),
        ('sort', (S, M, S), (1,), 'dim'),
        ('sort', (S, M, S), (1, True), 'dim_desc'),
        ('sort', (), NO_ARGS, 'scalar'),
        ('sort', (), (0,), 'dim_scalar'),
        ('sort', (), (0, True), 'dim_desc_scalar'),
        ('topk', (S, M, S), (3,)),
        ('topk', (S, M, S), (3, 1), 'dim', (), [1]),
        ('topk', (S, M, S), (3, 1, True), 'dim_desc', (), [1]),
        ('topk', (S, M, S), (3, 1, True, True), 'dim_desc_sort', (), [1]),
        ('topk', (), (1,), 'scalar'),
        ('topk', (), (1, 0), 'dim_scalar', (), [1]),
        ('topk', (), (1, 0, True), 'dim_desc_scalar', (), [1]),
        ('topk', (), (1, 0, True, True), 'dim_desc_sort_scalar', (), [1]),
        ('take', (S, S, S), (torch.LongTensor([[-3, 2], [20, 2]]),)),
        ('take', (S, S, S), (torch.tensor(0, dtype=torch.int64),), 'scalar_index'),
        ('take', (), (torch.LongTensor([0]),), 'scalar_data'),
        ('take', (), (torch.tensor(0, dtype=torch.int64),), 'scalar_both'),
        ('where', (M, M), (mask_not_all_zeros((M, M)), (M, M)), '', (True,)),
        ('where', (M, 1, M), (mask_not_all_zeros((M, M)), (M, M, 1)), 'broadcast_all', (True,)),
        ('where', (), (bernoulli_scalar(), ()), 'scalar', (True,)),
        ('where', (M, 1, M), (bernoulli_scalar(), (M, M, 1)), 'scalar_broadcast_mask', (True,)),
        ('where', (), (mask_not_all_zeros((M, M)), ()), 'scalar_broadcast_non_mask', (True,)),
        ('__getitem__', torch.randn(S, S, S), (dont_convert([1, 2]),)),
        ('__getitem__', torch.randn(S, S, S), (slice(0, 3),), 'slice'),
        ('__getitem__', torch.randn(S, S, S), (dont_convert([slice(0, 3), 1]),), 'slice_index'),
        ('__getitem__', torch.randn(S, S, S), (dont_convert([[0, 2, 3], [1, 3, 3], [0, 0, 2]]),), 'adv_index'),
        ('__getitem__', torch.randn(S, S, S), (dont_convert([[0, 0, 3], [1, 1, 3], [0, 0, 2]]),), 'adv_index_dup'),
        ('__getitem__', torch.randn(S, S, S), (dont_convert([slice(None), slice(None), [0, 3]]),), 'adv_index_end'),
        ('__getitem__', torch.randn(S, S, S), (dont_convert([slice(None), [0, 3], slice(None)]),), 'adv_index_mid'),
        ('__getitem__', torch.randn(S, S, S), (dont_convert([[0, 3], slice(None), slice(None)]),), 'adv_index_beg'),
        ('__getitem__', torch.randn(S, S, S), (dont_convert([[0, 3], [1, 2], slice(None)]),), 'adv_index_comb'),
        ('__getitem__', torch.randn(S, S, S), (dont_convert([[0, 3], ]),), 'adv_index_sub'),
        ('__getitem__', torch.randn(S, S, S), (dont_convert([[0, 3], slice(None)]),), 'adv_index_sub_2'),
        ('__getitem__', torch.randn(S, S, S), (dont_convert([[0, 3], Ellipsis]),), 'adv_index_sub_3'),
        ('__getitem__', torch.randn(S, S, S), (dont_convert([[0, 2, 3], [1, 3, 3],
                                                             torch.LongTensor([0, 0, 2])]),), 'adv_index_var'),
        ('to_sparse', (S, S), (), '', (), (), [], lambda x: x.to_dense()),
        ('triangular_solve', (S, M), ((S, S), ), '', (), NO_ARGS, [skipCPUIfNoLapack, skipCUDAIfNoMagma]),
        ('kron', (S, S), ((M, L),))
    ]

def create_input(call_args, requires_grad=True, non_contiguous=False, call_kwargs=None, dtype=torch.double, device=None):
    if not isinstance(call_args, tuple):
        call_args = (call_args,)

    def map_arg(arg):
        def maybe_non_contig(tensor):
            return tensor if not non_contiguous else make_non_contiguous(tensor)

        if isinstance(arg, torch.Size) or isinstance(arg, dont_convert):
            return arg
        elif isinstance(arg, tuple) and len(arg) == 0:
            var = torch.randn((), dtype=dtype, device=device)
            var.requires_grad = requires_grad
            return var
        elif isinstance(arg, tuple) and not isinstance(arg[0], torch.Tensor):
            return Variable(maybe_non_contig(torch.randn(*arg, dtype=dtype, device=device)), requires_grad=requires_grad)
        # double check casting
        elif isinstance(arg, non_differentiable):
            if isinstance(arg.tensor, torch.Tensor):
                return maybe_non_contig(arg.tensor.to(device=device))
            return maybe_non_contig(arg.tensor.to(device=device))
        elif isinstance(arg, torch.Tensor):
            if arg.dtype == torch.float:
                arg = arg.double()
            if arg.dtype == torch.cfloat:
                arg = arg.to(torch.cdouble)
            if arg.is_complex() != dtype.is_complex:
                raise RuntimeError("User provided tensor is real for a test that runs with complex dtype, ",
                                   "which is not supported for now")
            # NOTE: We do clone() after detach() here because we need to be able to change size/storage of v afterwards
            v = maybe_non_contig(arg).detach().to(device=device).clone()
            v.requires_grad = requires_grad and (v.is_floating_point() or v.is_complex())
            return v
        elif callable(arg):
            return map_arg(arg(dtype=dtype, device=device))
        else:
            return arg
    args_out = tuple(map_arg(arg) for arg in call_args)
    kwargs_out = {k: map_arg(v) for k, v in call_kwargs.items()} if call_kwargs else {}
    return args_out, kwargs_out


def _compare_trilu_indices(
        self, row, col, offset=0, dtype=torch.long, device='cpu'):
    if row == 0 or col == 0:
        # have to handle this separately as tril and triu does not take
        # empty matrix as input
        self.assertEqual(
            torch.empty(0, 2, dtype=dtype, device=device).transpose(0, 1),
            torch.tril_indices(row, col, offset, dtype=dtype, device=device))

        self.assertEqual(
            torch.empty(0, 2, dtype=dtype, device=device).transpose(0, 1),
            torch.triu_indices(row, col, offset, dtype=dtype, device=device))

    else:
        # TODO(#38095): Replace assertEqualIgnoreType. See issue #38095
        self.assertEqualIgnoreType(
            torch.ones(row, col, device='cpu')
                 .tril(offset).nonzero().to(dtype).transpose(0, 1),
            torch.tril_indices(row, col, offset, dtype=dtype, device=device))

        # TODO(#38095): Replace assertEqualIgnoreType. See issue #38095
        self.assertEqualIgnoreType(
            torch.ones(row, col, device='cpu')
                 .tril(offset).nonzero().to(dtype).transpose(0, 1),
            torch.tril_indices(row, col, offset, dtype=dtype, device=device))


def _compare_large_trilu_indices(
        self, row, col, offset=0, dtype=torch.long, device='cpu'):
    l = torch.ones(row, col, dtype=dtype, device='cpu').tril(offset) \
             .nonzero()[-100:-1, :].transpose(0, 1).to(device)
    torch.cuda.empty_cache()

    r = torch.tril_indices(
        row, col, offset, dtype=dtype, device=device)[:, -100:-1]
    self.assertEqual(l, r)
    torch.cuda.empty_cache()

    l = torch.ones(row, col, dtype=dtype, device='cpu').triu(offset) \
             .nonzero()[-100:-1, :].transpose(0, 1).to(device)
    torch.cuda.empty_cache()

    r = torch.triu_indices(
        row, col, offset, dtype=dtype, device=device)[:, -100:-1]
    self.assertEqual(l, r)
    torch.cuda.empty_cache()

# (
#   row
#   col
#   offset (optional)
#   dtype (optional)
# )
tri_tests_args = [
    (1, 1),
    (3, 3),
    (3, 3, 1),
    (3, 3, 2),
    (3, 3, 200),
    (3, 3, -1),
    (3, 3, -2),
    (3, 3, -200),
    (0, 3, 0),
    (0, 3, 1),
    (0, 3, -1),
    (3, 0, 0),
    (3, 0, 1),
    (3, 0, -1),
    (0, 0, 0),
    (0, 0, 1),
    (0, 0, -1),
    (3, 6, 0),
    (3, 6, 1),
    (3, 6, 3),
    (3, 6, 9),
    (3, 6, -1),
    (3, 6, -3),
    (3, 6, -9),
    (6, 3, 0),
    (6, 3, 1),
    (6, 3, 3),
    (6, 3, 9),
    (6, 3, -1),
    (6, 3, -3),
    (6, 3, -9),
    (258, 253, 1, torch.float32),
    (257, 258, 1, torch.float64),
    (258, 258, 1, torch.short),
    (3, 513, 1, torch.long),
    (513, 3, 1, torch.int),
    (513, 0, 1, torch.double),
    (1024, 1024),
    (1024, 1024, 500, torch.float32),
    (1024, 1024, 1023),
    (1024, 1024, -500),
    (1023, 1025),
    (1025, 1023, 1022),
    (1024, 1024, -500),
    (3, 2028),
    (3, 2028, 1),
    (3, 2028, -1),
    (2028, 3),
    (2028, 1),
    (2028, 1, -1)
]

tri_large_tests_args: List[Tuple[int, ...]] = [
    # Large test cases below are deliberately commented out to speed up CI
    # tests and to avoid OOM error. When modifying implementations of
    # tril_indices and triu_indices, please enable these tests and make sure
    # they pass.
    #
    # (1, 268435455),
    # (5000, 5000),
    # (10000, 10000),
    # (268435455, 1),
    # (134217727, 2, 1),
    # (2, 134217727, 1),
    # (536870901, 1),
    # (1, 536870901),
    # (268435455, 2, 1),
    # (2, 268435455, 1)
]


def run_additional_tri_tests(self, device):
    x = torch.ones(
        3, 3, dtype=torch.long, device=device, layout=torch.strided)
    l = x.tril(0).nonzero().transpose(0, 1)
    u = x.triu(0).nonzero().transpose(0, 1)
    self.assertEqual(l, torch.tril_indices(3, 3, device=device))
    self.assertEqual(
        l, torch.tril_indices(3, 3, device=device, layout=torch.strided))

    self.assertEqual(u, torch.triu_indices(3, 3, device=device))
    self.assertEqual(
        u, torch.triu_indices(3, 3, device=device, layout=torch.strided))

    self.assertRaises(
        RuntimeError,
        lambda: torch.triu_indices(
            1, 1, device=device, layout=torch.sparse_coo))

    self.assertRaises(
        RuntimeError,
        lambda: torch.tril_indices(
            1, 1, device=device, layout=torch.sparse_coo))


def unpack_variables(args):
    if istuple(args):
        return tuple(unpack_variables(elem) for elem in args)
    else:
        return args


EXCLUDE_FUNCTIONAL = {
    'addmm',
    'addmm_',
    'addbmm',
    'baddbmm',
    'addmv',
    'addmv_',
    'addr',
    'addr_',
    'reshape',
    'where'  # argument order
}
EXCLUDE_GRADCHECK: Dict[str, Any] = {
}
EXCLUDE_GRADGRADCHECK: Dict[str, Any] = {
}
EXCLUDE_GRADGRADCHECK_BY_TEST_NAME = {
    # *det methods uses svd in backward when matrix is not invertible. However,
    # svd backward is unstable unless the matrix has positive distinct singular
    # values. Generated random matrices satisfy this with high probability, but
    # we can't rely on it. So only test gradgrad on invertible test cases and
    # _distinct_singular_values.
    'test_det',
    'test_det_1x1',
    'test_det_symmetric',
    'test_det_symmetric_psd',
    'test_det_dim2_null',
    'test_det_rank1',
    'test_det_rank2',
    'test_det_batched',
    'test_det_batched_1x1',
    'test_det_batched_symmetric',
    'test_det_batched_symmetric_psd',
    # `other` expand_as(self, other) is not used in autograd.
    'test_expand_as',
    'test_logdet',
    'test_logdet_1x1',
    'test_logdet_symmetric',
    'test_logdet_batched',
    'test_logdet_batched_1x1',
    'test_logdet_batched_symmetric',
    'test_slogdet_1x1_neg_det',
    'test_slogdet_neg_det',
    'test_slogdet_symmetric',
    'test_slogdet_batched_1x1_neg_det',
    'test_slogdet_batched_symmetric',
    'test_cdist',
}


def exclude_tensor_method(name, test_name):
    # there are no tensor equivalents for these (inplace or out)
    exclude_all_tensor_method_by_test_name = {
        'test_slice',
        'test_where',
        'test_where_broadcast_all',
        'test_where_scalar',
        'test_where_scalar_broadcast_mask',
        'test_where_scalar_broadcast_non_mask',
        'test_var_mean_keepdim_dim_1d',
        'test_var_mean_keepdim_dim',
        'test_var_mean_dim_1d',
        'test_var_mean_dim',
        'test_var_mean',
        'test_std_mean_keepdim_dim_1d',
        'test_std_mean_keepdim_dim',
        'test_std_mean_dim_1d',
        'test_std_mean_dim',
        'test_std_mean',
        'test_view_as_complex',
        'test_view_as_real_complex',
        'test_real_complex',
        'test_imag_complex',
        'test_complex'
    }
    # there are no out-of-place tensor equivalents for these
    exclude_outplace_tensor_method = {
        'index_add',
        'index_copy',
        'index_fill',
        'masked_fill',
        'masked_scatter',
        'scatter',
        'scatter_add',
        'det',
    }
    if test_name in exclude_all_tensor_method_by_test_name:
        return True
    is_magic_method = name[:2] == '__' and name[-2:] == '__'
    is_inplace = name[-1] == "_" and not is_magic_method
    if not is_inplace and name in exclude_outplace_tensor_method:
        return True
    if 'fft.' in name:
        return True
    return False<|MERGE_RESOLUTION|>--- conflicted
+++ resolved
@@ -120,12 +120,8 @@
         self.op = op if op else _getattr_qual(torch, self.name)
         self.method_variant = getattr(torch.Tensor, name, None)
         inplace_name = name + "_"
-<<<<<<< HEAD
         self.inplace_variant = getattr(torch.Tensor, inplace_name, None)
-=======
-        self.inplace_variant = getattr(torch.Tensor, inplace_name) if hasattr(torch.Tensor, name) else None
         self.skip_bfloat16_grad = skip_bfloat16_grad
->>>>>>> 73624bdb
 
         self.test_inplace_grad = test_inplace_grad
         self.test_complex_grad = test_complex_grad
@@ -347,11 +343,7 @@
 
 
 # Operator database (sorted alphabetically)
-<<<<<<< HEAD
 op_db: List[OpInfo] = [
-=======
-op_db: List[Any] = [
->>>>>>> 73624bdb
     # NOTE: CPU complex acos produces incorrect outputs (https://github.com/pytorch/pytorch/issues/42952)
     UnaryUfuncInfo('acos',
                    ref=np.arccos,
@@ -767,16 +759,13 @@
 ]
 
 if TEST_SCIPY:
-<<<<<<< HEAD
-    op_db_scipy_reference: List[OpInfo] = [
-=======
     def reference_sigmoid(x):
         # 'scipy.special.expit' not supported for the input types
         if x.dtype in [np.complex64, np.complex128]:
             return (1 / (1 + np.exp(-x)))
         return scipy.special.expit(x)
 
-    op_db_scipy_reference = [
+    op_db_scipy_reference: List[OpInfo] = [
         UnaryUfuncInfo('sigmoid',
                        ref=reference_sigmoid,
                        decorators=(precisionOverride({torch.float16: 1e-2,
@@ -796,7 +785,6 @@
                        skip_bfloat16_grad=True,
                        assert_autodiffed=True,
                        test_complex_grad=False),  # Reference: https://github.com/pytorch/pytorch/issues/48552
->>>>>>> 73624bdb
         UnaryUfuncInfo('erf',
                        ref=scipy.special.erf,
                        decorators=(precisionOverride({torch.float16: 1e-2,
