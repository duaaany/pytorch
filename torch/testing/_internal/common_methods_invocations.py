--- conflicted
+++ resolved
@@ -6,7 +6,6 @@
 import numpy as np
 from torch._six import inf, istuple
 from torch.autograd import Variable
-import torch.fft
 
 from typing import List, Tuple, Dict, Any
 
@@ -23,11 +22,7 @@
      random_symmetric_pd_matrix, make_nonzero_det,
      random_fullrank_matrix_distinct_singular_value, set_rng_seed,
      TEST_WITH_ROCM, IS_WINDOWS, IS_MACOS, make_tensor, TEST_SCIPY,
-<<<<<<< HEAD
-     TEST_WITH_SLOW, TEST_MKL)
-=======
-     torch_to_numpy_dtype_dict)
->>>>>>> 6d1fd327
+     torch_to_numpy_dtype_dict, TEST_WITH_SLOW, TEST_MKL)
 
 if TEST_SCIPY:
     import scipy.special
@@ -310,7 +305,9 @@
             return fn(x, dtype=np_dtype)
         return fn(x)
 
-<<<<<<< HEAD
+    return wrapped_fn
+
+
 # Metadata class for Fast Fourier Transforms in torch.fft.
 class SpectralFuncInfo(OpInfo):
     """Operator information for torch.fft transforms. """
@@ -373,9 +370,6 @@
                 SampleInput(tensor, kwargs=dict(n=10, dim=1, norm='ortho')),
             ]
 
-=======
-    return wrapped_fn
->>>>>>> 6d1fd327
 
 # Operator database (sorted alphabetically)
 op_db: List[OpInfo] = [
