from functools import reduce, wraps
from operator import mul, itemgetter
import collections

import torch
import numpy as np
from torch._six import inf, istuple
from torch.autograd import Variable

from typing import List, Tuple, Dict, Any

from torch.testing import \
    (make_non_contiguous, _dispatch_dtypes, floating_types, floating_types_and,
     floating_and_complex_types, floating_and_complex_types_and,
     all_types_and_complex_and, all_types_and)
from torch.testing._internal.common_device_type import \
    (skipCUDAIfNoMagma, skipCPUIfNoLapack, skipCPUIfNoMkl, skipCUDAIfRocm,
     expectedAlertNondeterministic, precisionOverride)
from torch.testing._internal.common_utils import \
    (prod_single_zero, random_square_matrix_of_rank,
     random_symmetric_matrix, random_symmetric_psd_matrix,
     random_symmetric_pd_matrix, make_nonzero_det,
     random_fullrank_matrix_distinct_singular_value, set_rng_seed,
     TEST_WITH_ROCM, IS_WINDOWS, IS_MACOS, make_tensor, TEST_SCIPY,
     torch_to_numpy_dtype_dict, TEST_WITH_SLOW)

if TEST_SCIPY:
    import scipy.special

class SkipInfo(object):
    """Describes which test, or type of tests, should be skipped when testing
       an operator. Any test that matches all provided arguments will be skipped.
       The skip will only be checked if the active_if argument is True."""

    __slots__ = ['cls_name', 'test_name', 'device_type', 'dtypes', 'active_if']

    def __init__(self, cls_name=None, test_name=None, *,
                 device_type=None, dtypes=None, active_if=True):
        self.cls_name = cls_name
        self.test_name = test_name
        self.device_type = device_type
        self.dtypes = dtypes
        self.active_if = active_if

class SampleInput(object):
    """Represents sample inputs to a function."""

    # output_process_fn_grad is a function that modifies the output of op compatible with input
    __slots__ = ['input', 'args', 'kwargs', 'output_process_fn_grad']

    def __init__(self, input, *, args=tuple(), kwargs=None, output_process_fn_grad=None):
        # test_ops.py expects input to be a tuple
        self.input = input if isinstance(input, tuple) else (input,)
        self.args = args
        self.kwargs = kwargs if kwargs is not None else {}
        self.output_process_fn_grad = output_process_fn_grad


_NOTHING = object()  # Unique value to distinguish default from anything else


# Extension of getattr to support qualified names
# e.g. _getattr_qual(torch, 'linalg.norm') -> torch.linalg.norm
def _getattr_qual(obj, name, default=_NOTHING):
    try:
        for path in name.split('.'):
            obj = getattr(obj, path)
        return obj
    except AttributeError:
        if default is not _NOTHING:
            return default
        else:
            raise


# Classes and methods for the operator database
class OpInfo(object):
    """Operator information and helper functions for acquiring it."""

    def __init__(self,
                 name,  # the string name of the function
                 *,
                 op=None,  # the function variant of the operation, populated as torch.<name> if None
                 dtypes=floating_types(),  # dtypes this function is expected to work with
                 dtypesIfCPU=None,  # dtypes this function is expected to work with on CPU
                 dtypesIfCUDA=None,  # dtypes this function is expected to work with on CUDA
                 dtypesIfROCM=None,  # dtypes this function is expected to work with on ROCM
                 default_test_dtypes=None,  # dtypes to test with by default. Gets intersected
                                            # with the dtypes support on the tested device
                 test_inplace_grad=True,  # whether to gradcheck and gradgradcheck the inplace variant
                 test_complex_grad=True,  # whether to gradcheck and gradgradcheck for complex dtypes
                 skip_bfloat16_grad=False,  # whether to skip grad and gradgradcheck for bfloat16 dtype
                 assert_autodiffed=False,  # if a op's aten::node is expected to be symbolically autodiffed
                 autodiff_nonfusible_nodes=None,  # a list of strings with node names that are expected to be in a
                                                  # DifferentiableGraph when autodiffed. Ex: ['aten::add', 'aten::mm'],
                                                  # default is populated to be ['aten::(name of Python operator)']
                 autodiff_fusible_nodes=None,  # a list of strings with node names that are expected to be in FusionGroups
                                               # inside of DifferentiableGraphs when this operation is autodiffed.
                                               # Ex: ['aten::add', 'aten::mm'], defaults to an empty list
                                               # Note: currently no ops use fusible nodes
                 output_func=lambda x: x,  # fn mapping output to part that should be gradcheck'ed
                 supports_tensor_out=True,  # whether the op supports the out kwarg, returning a Tensor
                 skips=tuple(),  # information about which tests to skip
                 decorators=None,  # decorators to apply to generated tests
                 promotes_integers_to_float=False,  # whether op promotes unary output to float or not
                 sample_inputs_func=None,  # function to generate sample inputs
                 aten_name=None,  # name of the corresponding aten:: operator
                 ):

        # Validates the dtypes are generated from the dispatch-related functions
        for dtype_list in (dtypes, dtypesIfCPU, dtypesIfCUDA, dtypesIfROCM):
            assert isinstance(dtype_list, (_dispatch_dtypes, type(None)))

        self.name = name
        self.aten_name = aten_name if aten_name is not None else name

        self.dtypes = set(dtypes)
        self.dtypesIfCPU = set(dtypesIfCPU) if dtypesIfCPU is not None else self.dtypes
        self.dtypesIfCUDA = set(dtypesIfCUDA) if dtypesIfCUDA is not None else self.dtypes
        self.dtypesIfROCM = set(dtypesIfROCM) if dtypesIfROCM is not None else self.dtypes
        self._default_test_dtypes = set(default_test_dtypes) if default_test_dtypes is not None else None

        # NOTE: if the op is unspecified it is assumed to be under the torch namespace
        self.op = op if op else _getattr_qual(torch, self.name)
        self.method_variant = getattr(torch.Tensor, name, None)
        inplace_name = name + "_"
        self.inplace_variant = getattr(torch.Tensor, inplace_name, None)
        self.skip_bfloat16_grad = skip_bfloat16_grad

        self.test_inplace_grad = test_inplace_grad
        self.test_complex_grad = test_complex_grad
        self.supports_tensor_out = supports_tensor_out
        self.promotes_integers_to_float = promotes_integers_to_float

        self.skips = skips
        self.decorators = decorators
        self.output_func = output_func
        self.sample_inputs_func = sample_inputs_func

        self.assert_autodiffed = assert_autodiffed
        self.autodiff_fusible_nodes = autodiff_fusible_nodes if autodiff_fusible_nodes else []
        if autodiff_nonfusible_nodes is None:
            self.autodiff_nonfusible_nodes = ['aten::' + self.name]
        else:
            self.autodiff_nonfusible_nodes = autodiff_nonfusible_nodes



    def __call__(self, *args, **kwargs):
        """Calls the function variant of the operator."""
        return self.op(*args, **kwargs)

    def get_op(self):
        """Returns the function variant of the operator, torch.<op_name>."""
        return self.op

    def get_method(self):
        """Returns the method variant of the operator, torch.Tensor.<op_name>.
        Returns None if the operator has no method variant.
        """
        return self.method_variant

    def get_inplace(self):
        """Returns the inplace variant of the operator, torch.Tensor.<op_name>_.
        Returns None if the operator has no inplace variant.
        """
        return self.inplace_variant

    def sample_inputs(self, device, dtype, requires_grad=False):
        """Returns an iterable of SampleInputs."""
        return self.sample_inputs_func(self, device, dtype, requires_grad)

    # Returns True if the test should be skipped and False otherwise
    def should_skip(self, cls_name, test_name, device_type, dtype):
        for si in self.skips:
            if not si.active_if:
                continue

            cls_name_match = si.cls_name is None or cls_name == si.cls_name
            name_match = si.test_name is None or test_name == si.test_name
            device_type_match = si.device_type is None or device_type == si.device_type
            dtype_match = si.dtypes is None or dtype in si.dtypes
            if cls_name_match and name_match and device_type_match and dtype_match:
                return True

        return False

    def supported_dtypes(self, device_type):
        if device_type == 'cpu':
            return self.dtypesIfCPU
        if device_type == 'cuda':
            return self.dtypesIfROCM if TEST_WITH_ROCM else self.dtypesIfCUDA
        else:
            return self.dtypes


    def supports_dtype(self, dtype, device_type):
        return dtype in self.supported_dtypes(device_type)

    def default_test_dtypes(self, device_type):
        """Returns the default dtypes used to test this operator on the device.

        Equal to the operator's default_test_dtypes filtered to remove dtypes
        not supported by the device.
        """
        supported = self.supported_dtypes(device_type)
        return (supported if self._default_test_dtypes is None
                else supported.intersection(self._default_test_dtypes))


L = 20
M = 10
S = 5


def sample_inputs_unary(op_info, device, dtype, requires_grad):
    low, high = op_info.domain
    low = low if low is None else low + op_info._domain_eps
    high = high if high is None else high - op_info._domain_eps

    return (SampleInput(make_tensor((L,), device, dtype,
                                    low=low, high=high,
                                    requires_grad=requires_grad)),
            SampleInput(make_tensor((), device, dtype,
                                    low=low, high=high,
                                    requires_grad=requires_grad)))

# Metadata class for unary "universal functions (ufuncs)" that accept a single
# tensor and have common properties like:
class UnaryUfuncInfo(OpInfo):
    """Operator information for 'universal unary functions (unary ufuncs).'
    These are functions of a single tensor with common properties like:
      - they are elementwise functions
      - the input shape is the output shape
      - they typically have method and inplace variants
      - they typically support the out kwarg
      - they typically have NumPy or SciPy references
    See NumPy's universal function documentation
    (https://numpy.org/doc/1.18/reference/ufuncs.html) for more details
    about the concept of ufuncs.
    """

    def __init__(self,
                 name,  # the string name of the function
                 *,
                 ref,  # a reference function
                 dtypes=floating_types(),
                 dtypesIfCPU=floating_and_complex_types_and(torch.bfloat16),
                 dtypesIfCUDA=floating_and_complex_types_and(torch.half),
                 dtypesIfROCM=floating_types_and(torch.half),
                 domain=(None, None),  # the [low, high) domain of the function
                 handles_large_floats=True,  # whether the op correctly handles large float values (like 1e20)
                 handles_extremals=True,  # whether the op correctly handles extremal values (like inf)
                 handles_complex_extremals=True,  # whether the op correct handles complex extremals (like inf -infj)
                 sample_inputs_func=sample_inputs_unary,
                 **kwargs):
        super(UnaryUfuncInfo, self).__init__(name,
                                             dtypes=dtypes,
                                             dtypesIfCPU=dtypesIfCPU,
                                             dtypesIfCUDA=dtypesIfCUDA,
                                             dtypesIfROCM=dtypesIfROCM,
                                             sample_inputs_func=sample_inputs_func,
                                             **kwargs)
        self.ref = ref
        self.domain = domain
        self.handles_large_floats = handles_large_floats
        self.handles_extremals = handles_extremals
        self.handles_complex_extremals = handles_complex_extremals

        # Epsilon to ensure grad and gradgrad checks don't test values
        #   outside a function's domain.
        self._domain_eps = 1e-5

def sample_inputs_tensor_split(op_info, device, dtype, requires_grad):
    return (SampleInput(make_tensor((S, S, S), device, dtype,
                                    low=None, high=None,
                                    requires_grad=requires_grad),
                        args=(torch.tensor([1, 2, 3]),),),
            SampleInput(make_tensor((S, S, S), device, dtype,
                                    low=None, high=None,
                                    requires_grad=requires_grad),
                        args=(torch.tensor(1),),),
            SampleInput(make_tensor((S, S, S), device, dtype,
                                    low=None, high=None,
                                    requires_grad=requires_grad),
                        args=(torch.tensor([1, 2, 3]),),
                        kwargs=dict(dim=1)),)

def sample_inputs_addmm(op_info, device, dtype, requires_grad):
    return (SampleInput((make_tensor((S, S), device, dtype,
                                     low=None, high=None,
                                     requires_grad=requires_grad),
                        make_tensor((S, S), device, dtype,
                                    low=None, high=None,
                                    requires_grad=requires_grad),
                        make_tensor((S, S), device, dtype,
                                    low=None, high=None,
                                    requires_grad=False))),)

<<<<<<< HEAD
def sample_inputs_stack(op_info, device, dtype, requires_grad):
    return (SampleInput((make_tensor((S, S), device, dtype,
                                     low=None, high=None,
                                     requires_grad=requires_grad),
                        make_tensor((S, S), device, dtype,
                                    low=None, high=None,
                                    requires_grad=requires_grad),
                        make_tensor((S, S), device, dtype,
                                    low=None, high=None,
                                    requires_grad=requires_grad)), kwargs=dict(idx=0)),)

def sample_inputs_hstack_dstack_vstack(op_info, device, dtype, requires_grad):
    return (SampleInput((make_tensor((S, S), device, dtype,
                                     low=None, high=None,
                                     requires_grad=requires_grad),
                        make_tensor((S, S), device, dtype,
                                    low=None, high=None,
                                    requires_grad=requires_grad),
                        make_tensor((S, S), device, dtype,
                                    low=None, high=None,
                                    requires_grad=requires_grad))),)

def sample_inputs_gather(op_info, device, dtype, requires_grad):
    return (SampleInput((make_tensor((M, S), device, dtype,
                                     low=None, high=None,
                                     requires_grad=requires_grad),
                        0, gather_variable((S, S), 1, M, True, device=device))),
            SampleInput((make_tensor((M, S), device, dtype,
                                     low=None, high=None,
                                     requires_grad=requires_grad),
                        1, gather_variable((M, S // 2), 0, S, True, device=device))),
            SampleInput((make_tensor((), device, dtype,
                                     low=None, high=None,
                                     requires_grad=requires_grad),
                        0, torch.tensor([0], dtype=torch.int64))),
            SampleInput((make_tensor((S,), device, dtype,
                                     low=None, high=None,
                                     requires_grad=requires_grad),
                        0, torch.tensor(0, dtype=torch.int64))),
            SampleInput((make_tensor((), device, dtype,
                                     low=None, high=None,
                                     requires_grad=requires_grad),
                        0, torch.tensor(0, dtype=torch.int64))),
            )


def sample_inputs_index_select(op_info, device, dtype, requires_grad):
    return (SampleInput((make_tensor((S, S, S), device, dtype,
                                     low=None, high=None,
                                     requires_grad=requires_grad),
                        0, index_variable(2, S, device=device))),
            SampleInput((make_tensor((), device, dtype,
                                     low=None, high=None,
                                     requires_grad=requires_grad),
                        0, torch.tensor([0], dtype=torch.int64))),
            SampleInput((make_tensor((), device, dtype,
                                     low=None, high=None,
                                     requires_grad=requires_grad),
                        0, torch.tensor(0, dtype=torch.int64))),
            )

def sample_movedim_moveaxis(op_info, device, dtype, requires_grad):
    return (SampleInput((make_tensor((4, 3, 2, 1), device, dtype,
                                     low=None, high=None,
                                     requires_grad=requires_grad),
                        (0, 1, 2, 3), (3, 2, 1, 0))),
            SampleInput((make_tensor((4, 3, 2, 1), device, dtype,
                                     low=None, high=None,
                                     requires_grad=requires_grad),
                        (0, -1, -2, -3), (-3, -2, -1, -0))))
=======
def np_sinc_with_fp16_as_fp32(x):
    # Wraps numpy's sinc function so that fp16 values are promoted to fp32
    # before sinc is invoked. Context: numpy's sinc returns NaN when evaluated
    # at 0 for fp16.
    if x.dtype == np.float16:
        return np.sinc(x.astype(np.float32))
    else:
        return np.sinc(x)
>>>>>>> 7ed140a1

def np_unary_ufunc_integer_promotion_wrapper(fn):
    # Wrapper that passes PyTorch's default scalar
    #   type as an argument to the wrapped NumPy
    #   unary ufunc when given an integer input.
    #   This mimicks PyTorch's integer->floating point
    #   type promotion.
    #
    # This is necessary when NumPy promotes
    #   integer types to double, since PyTorch promotes
    #   integer types to the default scalar type.

    # Helper to determine if promotion is needed
    def is_integral(dtype):
        return dtype in [np.bool, np.uint8, np.int8, np.int16, np.int32, np.int64]

    # NOTE: Promotion in PyTorch is from integer types to the default dtype
    np_dtype = torch_to_numpy_dtype_dict[torch.get_default_dtype()]

    @wraps(fn)
    def wrapped_fn(x):
        if is_integral(x.dtype):
            return fn(x, dtype=np_dtype)
        return fn(x)

    return wrapped_fn


# Metadata class for Fast Fourier Transforms in torch.fft.
class SpectralFuncInfo(OpInfo):
    """Operator information for torch.fft transforms. """

    def __init__(self,
                 name,  # the string name of the function
                 *,
                 ref=None,  # Reference implementation (probably in np.fft namespace)
                 dtypes=floating_and_complex_types(),
                 dtypesIfCPU=None,
                 dtypesIfCUDA=None,
                 dtypesIfROCM=None,
                 ndimensional: bool,  # Whether dim argument can be a tuple
                 skips=None,
                 decorators=None,
                 **kwargs):
        dtypesIfCPU = dtypesIfCPU if dtypesIfCPU is not None else dtypes
        dtypesIfCUDA = dtypesIfCUDA if dtypesIfCUDA is not None else dtypes
        dtypesIfROCM = dtypesIfROCM if dtypesIfROCM is not None else dtypes

        # gradgrad is quite slow
        if not TEST_WITH_SLOW:
            skips = skips if skips is not None else []
            skips.append(SkipInfo('TestGradients', 'test_fn_gradgrad'))

        decorators = decorators if decorators is not None else []
        decorators += [skipCPUIfNoMkl, skipCUDAIfRocm]

        super().__init__(name=name,
                         dtypes=dtypes,
                         dtypesIfCPU=dtypesIfCPU,
                         dtypesIfCUDA=dtypesIfCUDA,
                         dtypesIfROCM=dtypesIfROCM,
                         skips=skips,
                         decorators=decorators,
                         **kwargs)
        self.ref = ref if ref is not None else _getattr_qual(np, name)
        self.ndimensional = ndimensional


    def sample_inputs(self, device, dtype, requires_grad=False):
        tensor = make_tensor((L, M), device, dtype,
                             low=None, high=None,
                             requires_grad=requires_grad)
        if self.ndimensional:
            return [
                SampleInput(tensor),
                SampleInput(tensor, kwargs=dict(dim=(-2,))),
                SampleInput(tensor, kwargs=dict(norm='ortho')),
                SampleInput(tensor, kwargs=dict(s=(10, 15))),
                SampleInput(tensor, kwargs=dict(s=10, dim=1, norm='ortho')),
            ]
        else:
            return [
                SampleInput(tensor),
                SampleInput(tensor, kwargs=dict(dim=-2)),
                SampleInput(tensor, kwargs=dict(norm='ortho')),
                SampleInput(tensor, kwargs=dict(n=15)),
                SampleInput(tensor, kwargs=dict(n=10, dim=1, norm='ortho')),
            ]


def sample_inputs_svd(op_info, device, dtype, requires_grad=False):
    """
    This function generates input for torch.svd with distinct singular values so that autograd is always stable.
    Matrices of different size:
        square matrix - S x S size
        tall marix - S x (S-2)
        wide matrix - (S-2) x S
    and batched variants of above are generated.
    Each SampleInput has a function 'output_process_fn_grad' attached to it that is applied on the output of torch.svd
    It is needed for autograd checks, because backward of svd doesn't work for an arbitrary loss function.
    """
    from torch.testing._internal.common_utils import random_fullrank_matrix_distinct_singular_value

    test_cases1 = (  # some=True (default)
        # loss functions for complex-valued svd have to be "gauge invariant",
        # i.e. loss functions shouldn't change when sigh of the singular vectors change.
        # the simplest choice to satisfy this requirement is to apply 'abs'.
        (random_fullrank_matrix_distinct_singular_value(S, dtype=dtype).to(device),
            lambda usv: usv[1]),  # 'check_grad_s'
        (random_fullrank_matrix_distinct_singular_value(S, dtype=dtype).to(device),
            lambda usv: abs(usv[0])),  # 'check_grad_u'
        (random_fullrank_matrix_distinct_singular_value(S, dtype=dtype).to(device),
            lambda usv: abs(usv[2])),  # 'check_grad_v'
        # TODO: replace lambda usv: usv[0][0, 0] * usv[2][0, 0] with lambda usv: usv[0][0, 0] * usv[2][0, 0].conj()
        # once https://github.com/pytorch/pytorch/issues/45821 is resolved
        # this test is important as it checks the additional term that is non-zero only for complex-valued inputs
        # and when the loss function depends both on 'u' and 'v'
        (random_fullrank_matrix_distinct_singular_value(S, dtype=dtype).to(device),
            lambda usv: usv[0][0, 0] * usv[2][0, 0]),  # 'check_grad_uv'
        (random_fullrank_matrix_distinct_singular_value(S, dtype=dtype).to(device)[:(S - 2)],
            lambda usv: (abs(usv[0]), usv[1], abs(usv[2][..., :, :(S - 2)]))),  # 'wide'
        (random_fullrank_matrix_distinct_singular_value(S, dtype=dtype).to(device)[:, :(S - 2)],
            lambda usv: (abs(usv[0]), usv[1], abs(usv[2]))),  # 'tall'
        (random_fullrank_matrix_distinct_singular_value(S, 2, dtype=dtype).to(device),
            lambda usv: (abs(usv[0]), usv[1], abs(usv[2]))),  # 'batched'
        (random_fullrank_matrix_distinct_singular_value(S, 2, dtype=dtype).to(device)[..., :(S - 2), :],
            lambda usv: (abs(usv[0]), usv[1], abs(usv[2]))),  # 'wide_batched'
        (random_fullrank_matrix_distinct_singular_value(S, 2, dtype=dtype).to(device)[..., :, :(S - 2)],
            lambda usv: (abs(usv[0]), usv[1], abs(usv[2]))),  # 'tall_batched'
    )
    test_cases2 = (  # some=False
        (random_fullrank_matrix_distinct_singular_value(S, dtype=dtype).to(device)[:(S - 2)],
            lambda usv: (abs(usv[0]), usv[1], abs(usv[2][:, :(S - 2)]))),  # 'wide_all'
        (random_fullrank_matrix_distinct_singular_value(S, dtype=dtype).to(device)[:, :(S - 2)],
            lambda usv: (abs(usv[0][:, :(S - 2)]), usv[1], abs(usv[2]))),  # 'tall_all'
        (random_fullrank_matrix_distinct_singular_value(S, 2, dtype=dtype).to(device)[..., :(S - 2), :],
            lambda usv: (abs(usv[0]), usv[1], abs(usv[2][..., :, :(S - 2)]))),  # 'wide_all_batched'
        (random_fullrank_matrix_distinct_singular_value(S, 2, dtype=dtype).to(device)[..., :, :(S - 2)],
            lambda usv: (abs(usv[0][..., :, :(S - 2)]), usv[1], abs(usv[2]))),  # 'tall_all_batched'
    )

    out = []
    for a, out_fn in test_cases1:
        a.requires_grad = requires_grad
        out.append(SampleInput(a, output_process_fn_grad=out_fn))

    for a, out_fn in test_cases2:
        a.requires_grad = requires_grad
        kwargs = {'some': False}
        out.append(SampleInput(a, kwargs=kwargs, output_process_fn_grad=out_fn))

    return out


def sample_inputs_pinverse(op_info, device, dtype, requires_grad=False):
    """
    This function generates input for torch.pinverse with distinct singular values so that autograd is always stable.
    Implementation of torch.pinverse depends on torch.svd, therefore it's sufficient to check only square S x S matrix
    and the batched (3 x S x S) input.
    """
    from torch.testing._internal.common_utils import random_fullrank_matrix_distinct_singular_value

    test_cases = (
        random_fullrank_matrix_distinct_singular_value(S, dtype=dtype).to(device),  # pinverse
        random_fullrank_matrix_distinct_singular_value(S, 3, dtype=dtype).to(device),  # pinverse 'batched'
    )

    out = []
    for a in test_cases:
        a.requires_grad = requires_grad
        out.append(SampleInput(a))
    return out


# Operator database (sorted alphabetically)
op_db: List[OpInfo] = [
    # NOTE: CPU complex acos produces incorrect outputs (https://github.com/pytorch/pytorch/issues/42952)
    UnaryUfuncInfo('acos',
                   ref=np.arccos,
                   domain=(-1, 1),
                   handles_complex_extremals=False,
                   dtypes=all_types_and_complex_and(torch.bool),
                   dtypesIfCPU=all_types_and_complex_and(torch.bool, torch.bfloat16),
                   dtypesIfCUDA=all_types_and_complex_and(torch.bool, torch.half),
                   default_test_dtypes=[torch.long, torch.half, torch.bfloat16, torch.float32, torch.cfloat],
                   skip_bfloat16_grad=True,
                   assert_autodiffed=True,
                   decorators=(precisionOverride({torch.float16: 1e-2,
                                                  torch.bfloat16: 1e-1,
                                                  torch.complex64: 1e-2}),),
                   promotes_integers_to_float=True,
                   skips=(
                       SkipInfo('TestUnaryUfuncs', 'test_reference_numerics',
                                device_type='cpu', dtypes=[torch.cfloat, torch.cdouble]),
                       SkipInfo('TestUnaryUfuncs', 'test_reference_numerics',
                                dtypes=[torch.cfloat, torch.cdouble], active_if=IS_WINDOWS),
                       SkipInfo('TestUnaryUfuncs', 'test_reference_numerics',
                                device_type='cuda', dtypes=[torch.float16],
                                active_if=TEST_WITH_ROCM),
                       SkipInfo('TestGradients', 'test_fn_grad',
                                dtypes=[torch.cdouble], active_if=IS_WINDOWS),
                       SkipInfo('TestGradients', 'test_method_grad',
                                dtypes=[torch.cdouble], active_if=IS_WINDOWS),
                       SkipInfo('TestGradients', 'test_inplace_grad',
                                dtypes=[torch.cdouble], active_if=IS_WINDOWS),
                   )),
    # NOTE: the derivative for inplace acosh is not implemented
    UnaryUfuncInfo('acosh',
                   ref=np.arccosh,
                   domain=(1, float('inf')),
                   dtypes=all_types_and(torch.bool),
                   dtypesIfCPU=all_types_and(torch.bool),
                   dtypesIfCUDA=all_types_and(torch.bool, torch.half, torch.bfloat16),
                   promotes_integers_to_float=True,
                   decorators=(precisionOverride({torch.bfloat16: 5e-2}),),
                   test_inplace_grad=False,
                   skips=(
                       # RuntimeError: "rsqrt_cuda" not implemented for 'BFloat16'
                       SkipInfo('TestCommon', 'test_variant_consistency_jit',
                                device_type='cuda', dtypes=[torch.bfloat16]),
                   )),
    OpInfo('addmm',
           dtypes=floating_types(),
           dtypesIfCPU=all_types_and_complex_and(torch.float16, torch.bfloat16),
           dtypesIfCUDA=floating_types_and(torch.float16, torch.complex64, torch.complex128),
           dtypesIfROCM=floating_types_and(torch.half),
           assert_autodiffed=True,
           autodiff_nonfusible_nodes=['aten::add', 'aten::mm'],
           skips=(
               SkipInfo('TestCommon', 'test_variant_consistency_eager',
                        dtypes=[torch.cfloat, torch.cdouble]),
               SkipInfo('TestCommon', 'test_variant_consistency_jit',
                        dtypes=[torch.cfloat, torch.cdouble, torch.bfloat16, torch.float16]),
               SkipInfo('TestGradients', 'test_method_gradgrad',
                        dtypes=[torch.cdouble]),
               SkipInfo('TestGradients', 'test_method_grad',
                        dtypes=[torch.cdouble]),
               SkipInfo('TestGradients', 'test_fn_gradgrad',
                        dtypes=[torch.cdouble]),
               SkipInfo('TestGradients', 'test_fn_grad',
                        dtypes=[torch.cdouble]),),
           sample_inputs_func=sample_inputs_addmm),
    UnaryUfuncInfo('asin',
                   ref=np.arcsin,
                   domain=(-1, 1),
                   decorators=(precisionOverride({torch.bfloat16: 1e-2}),),
                   promotes_integers_to_float=True,
                   dtypes=all_types_and_complex_and(torch.bool),
                   dtypesIfCPU=all_types_and_complex_and(torch.bool, torch.bfloat16),
                   dtypesIfCUDA=all_types_and_complex_and(torch.bool, torch.half),
                   assert_autodiffed=True,
                   skip_bfloat16_grad=True,
                   skips=(
                       SkipInfo('TestUnaryUfuncs', 'test_reference_numerics',
                                device_type='cpu', dtypes=[torch.cfloat, torch.cdouble]),
                       SkipInfo('TestUnaryUfuncs', 'test_reference_numerics',
                                device_type='cuda', dtypes=[torch.cfloat, torch.cdouble],
                                active_if=IS_WINDOWS),
                   )),
    # NOTE: derivative for inplace asinh is not implemented
    UnaryUfuncInfo('asinh',
                   ref=np.arcsinh,
                   dtypes=all_types_and(torch.bool),
                   dtypesIfCPU=all_types_and(torch.bool),
                   dtypesIfCUDA=all_types_and(torch.bool, torch.half, torch.bfloat16),
                   promotes_integers_to_float=True,
                   decorators=(precisionOverride({torch.bfloat16: 5e-2}),),
                   test_inplace_grad=False,
                   skips=(
                       # RuntimeError: "rsqrt_cuda" not implemented for 'BFloat16'
                       SkipInfo('TestCommon', 'test_variant_consistency_jit',
                                device_type='cuda', dtypes=[torch.bfloat16]),
                   )),
    UnaryUfuncInfo('atan',
                   ref=np.arctan,
                   dtypes=all_types_and_complex_and(torch.bool),
                   dtypesIfCPU=all_types_and_complex_and(torch.bool, torch.bfloat16),
                   dtypesIfCUDA=all_types_and_complex_and(torch.bool, torch.half),
                   assert_autodiffed=True,
                   skip_bfloat16_grad=True,
                   decorators=(precisionOverride({torch.bfloat16: 1e-2}),),
                   promotes_integers_to_float=True,
                   skips=(
                       SkipInfo('TestUnaryUfuncs', 'test_reference_numerics',
                                device_type='cpu', dtypes=[torch.cfloat, torch.cdouble]),
                       SkipInfo('TestUnaryUfuncs', 'test_reference_numerics',
                                device_type='cuda', dtypes=[torch.cfloat, torch.cdouble],
                                active_if=IS_WINDOWS),
                   )),
    UnaryUfuncInfo('atanh',
                   ref=np.arctanh,
                   domain=(-1, 1),
                   dtypes=all_types_and(torch.bool),
                   dtypesIfCPU=all_types_and(torch.bool),
                   dtypesIfCUDA=all_types_and(torch.bool, torch.half, torch.bfloat16),
                   promotes_integers_to_float=True,
                   decorators=(precisionOverride({torch.bfloat16: 1e-2}),),
                   test_inplace_grad=False),
    UnaryUfuncInfo('cos',
                   ref=np.cos,
                   dtypes=all_types_and_complex_and(torch.bool, torch.bfloat16),
                   dtypesIfCPU=all_types_and_complex_and(torch.bool, torch.bfloat16),
                   dtypesIfCUDA=all_types_and_complex_and(torch.bool, torch.half, torch.bfloat16),
                   assert_autodiffed=True,
                   skip_bfloat16_grad=True,
                   handles_large_floats=False,
                   promotes_integers_to_float=True,
                   decorators=(precisionOverride({torch.bfloat16: 1e-2}),),
                   skips=(
                       SkipInfo('TestUnaryUfuncs', 'test_reference_numerics',
                                dtypes=[torch.cfloat, torch.cdouble], active_if=IS_WINDOWS),
                       SkipInfo('TestUnaryUfuncs', 'test_reference_numerics', device_type='cpu',
                                dtypes=[torch.cfloat, torch.cdouble], active_if=IS_MACOS),
                       SkipInfo('TestUnaryUfuncs', 'test_reference_numerics',
                                dtypes=[torch.float], active_if=TEST_WITH_ROCM),
                   )),
    UnaryUfuncInfo('cosh',
                   ref=np_unary_ufunc_integer_promotion_wrapper(np.cosh),
                   dtypesIfCPU=all_types_and_complex_and(torch.bool),
                   dtypesIfCUDA=all_types_and_complex_and(torch.bool, torch.half),
                   promotes_integers_to_float=True,
                   assert_autodiffed=True,
                   skips=(
                       # Reference: https://github.com/pytorch/pytorch/issues/48641
                       SkipInfo('TestUnaryUfuncs', 'test_reference_numerics',
                                device_type='cpu', dtypes=[torch.int8]),
                       SkipInfo('TestUnaryUfuncs', 'test_reference_numerics',
                                dtypes=[torch.cfloat, torch.cdouble], active_if=IS_WINDOWS),
                       SkipInfo('TestUnaryUfuncs', 'test_reference_numerics', device_type='cpu',
                                dtypes=[torch.cfloat, torch.cdouble], active_if=IS_MACOS),
                       SkipInfo('TestCommon', 'test_variant_consistency_jit',
                                device_type='cuda', dtypes=[torch.float16]),
                   )),
    SpectralFuncInfo('fft.fft',
                     aten_name='fft_fft',
                     ref=np.fft.fft,
                     ndimensional=False,
                     dtypes=all_types_and_complex_and(torch.bool),
                     default_test_dtypes=floating_and_complex_types(),
                     supports_tensor_out=False,
                     test_inplace_grad=False,),
    SpectralFuncInfo('fft.fftn',
                     aten_name='fft_fftn',
                     ref=np.fft.fftn,
                     ndimensional=True,
                     dtypes=all_types_and_complex_and(torch.bool),
                     default_test_dtypes=floating_and_complex_types(),
                     supports_tensor_out=False,
                     test_inplace_grad=False,
                     decorators=[precisionOverride(
                         {torch.float: 1e-4, torch.cfloat: 1e-4})],),
    SpectralFuncInfo('fft.hfft',
                     aten_name='fft_hfft',
                     ref=np.fft.hfft,
                     ndimensional=False,
                     dtypes=all_types_and_complex_and(torch.bool),
                     default_test_dtypes=floating_and_complex_types(),
                     supports_tensor_out=False,
                     test_inplace_grad=False,),
    SpectralFuncInfo('fft.rfft',
                     aten_name='fft_rfft',
                     ref=np.fft.rfft,
                     ndimensional=False,
                     dtypes=all_types_and(torch.bool),
                     default_test_dtypes=floating_and_complex_types(),
                     supports_tensor_out=False,
                     test_inplace_grad=False,),
    SpectralFuncInfo('fft.rfftn',
                     aten_name='fft_rfftn',
                     ref=np.fft.rfftn,
                     ndimensional=True,
                     dtypes=all_types_and(torch.bool),
                     default_test_dtypes=floating_and_complex_types(),
                     supports_tensor_out=False,
                     test_inplace_grad=False,
                     decorators=[precisionOverride({torch.float: 1e-4})],),
    SpectralFuncInfo('fft.ifft',
                     aten_name='fft_ifft',
                     ref=np.fft.ifft,
                     ndimensional=False,
                     dtypes=all_types_and_complex_and(torch.bool),
                     default_test_dtypes=floating_and_complex_types(),
                     supports_tensor_out=False,
                     test_inplace_grad=False,),
    SpectralFuncInfo('fft.ifftn',
                     aten_name='fft_ifftn',
                     ref=np.fft.ifftn,
                     ndimensional=True,
                     dtypes=all_types_and_complex_and(torch.bool),
                     default_test_dtypes=floating_and_complex_types(),
                     supports_tensor_out=False,
                     test_inplace_grad=False,),
    SpectralFuncInfo('fft.ihfft',
                     aten_name='fft_ihfft',
                     ref=np.fft.ihfft,
                     ndimensional=False,
                     dtypes=all_types_and(torch.bool),
                     default_test_dtypes=floating_types(),
                     supports_tensor_out=False,
                     test_inplace_grad=False,),
    SpectralFuncInfo('fft.irfft',
                     aten_name='fft_irfft',
                     ref=np.fft.irfft,
                     ndimensional=False,
                     dtypes=all_types_and_complex_and(torch.bool),
                     default_test_dtypes=floating_and_complex_types(),
                     supports_tensor_out=False,
                     test_inplace_grad=False,),
    SpectralFuncInfo('fft.irfftn',
                     aten_name='fft_irfftn',
                     ref=np.fft.irfftn,
                     ndimensional=True,
                     dtypes=all_types_and_complex_and(torch.bool),
                     default_test_dtypes=floating_and_complex_types(),
                     supports_tensor_out=False,
                     test_inplace_grad=False,),
    UnaryUfuncInfo('log',
                   ref=np.log,
                   domain=(0, float('inf')),
                   dtypes=all_types_and_complex_and(torch.bool, torch.bfloat16),
                   dtypesIfCPU=all_types_and_complex_and(torch.bool, torch.bfloat16),
                   dtypesIfCUDA=all_types_and_complex_and(torch.bool, torch.half, torch.bfloat16),
                   assert_autodiffed=True,
                   skip_bfloat16_grad=True,
                   promotes_integers_to_float=True,
                   decorators=(precisionOverride({torch.bfloat16: 5e-2}),),
                   skips=(
                       SkipInfo('TestUnaryUfuncs', 'test_reference_numerics',
                                device_type='cpu', dtypes=[torch.bfloat16]),
                       SkipInfo('TestUnaryUfuncs', 'test_reference_numerics',
                                device_type='cuda', dtypes=[torch.cfloat, torch.cdouble]),
                       SkipInfo('TestUnaryUfuncs', 'test_reference_numerics',
                                device_type='cpu', dtypes=[torch.cfloat, torch.cdouble],
                                active_if=IS_WINDOWS),
                   )),
    UnaryUfuncInfo('log10',
                   ref=np.log10,
                   domain=(0, float('inf')),
                   decorators=(precisionOverride({torch.bfloat16: 5e-2}),),
                   dtypes=all_types_and_complex_and(torch.bool, torch.bfloat16),
                   dtypesIfCPU=all_types_and_complex_and(torch.bool, torch.bfloat16),
                   assert_autodiffed=True,
                   skip_bfloat16_grad=True,
                   dtypesIfCUDA=all_types_and_complex_and(torch.bool, torch.half, torch.bfloat16),
                   promotes_integers_to_float=True,
                   skips=(
                       SkipInfo('TestUnaryUfuncs', 'test_reference_numerics',
                                device_type='cuda', dtypes=[torch.cfloat, torch.cdouble]),
                       SkipInfo('TestUnaryUfuncs', 'test_reference_numerics',
                                device_type='cpu', dtypes=[torch.cfloat, torch.cdouble],
                                active_if=IS_WINDOWS),
                   )),
    UnaryUfuncInfo('log1p',
                   ref=np.log1p,
                   domain=(-1, float('inf')),
                   dtypesIfCPU=all_types_and(torch.bool, torch.bfloat16),
                   dtypesIfCUDA=all_types_and(torch.bool, torch.half, torch.bfloat16),
                   decorators=(precisionOverride({torch.bfloat16: 1e-1}),),
                   promotes_integers_to_float=True,
                   assert_autodiffed=True,
                   skip_bfloat16_grad=True),
    UnaryUfuncInfo('log2',
                   ref=np.log2,
                   domain=(0, float('inf')),
                   dtypes=all_types_and_complex_and(torch.bool, torch.bfloat16),
                   dtypesIfCPU=all_types_and_complex_and(torch.bool, torch.bfloat16),
                   dtypesIfCUDA=all_types_and_complex_and(torch.bool, torch.half, torch.bfloat16),
                   assert_autodiffed=True,
                   skip_bfloat16_grad=True,
                   promotes_integers_to_float=True,
                   decorators=(precisionOverride({torch.bfloat16: 1e-1}),),
                   skips=(
                       SkipInfo('TestUnaryUfuncs', 'test_reference_numerics',
                                device_type='cpu', dtypes=[torch.bfloat16]),
                       SkipInfo('TestUnaryUfuncs', 'test_reference_numerics',
                                dtypes=[torch.cfloat, torch.cdouble]),
                   )),
    UnaryUfuncInfo('neg',
                   ref=np.negative,
                   skip_bfloat16_grad=True,
                   dtypes=all_types_and_complex_and(torch.half, torch.bfloat16),
                   dtypesIfCPU=all_types_and_complex_and(torch.half, torch.bfloat16),
                   dtypesIfCUDA=all_types_and_complex_and(torch.half, torch.bfloat16),
                   assert_autodiffed=True,),
    UnaryUfuncInfo('sin',
                   ref=np.sin,
                   dtypes=all_types_and_complex_and(torch.bool, torch.bfloat16),
                   dtypesIfCPU=all_types_and_complex_and(torch.bool, torch.bfloat16),
                   dtypesIfCUDA=all_types_and_complex_and(torch.bool, torch.half),
                   assert_autodiffed=True,
                   skip_bfloat16_grad=True,
                   handles_large_floats=False,
                   handles_complex_extremals=False,
                   promotes_integers_to_float=True,
                   decorators=(precisionOverride({torch.bfloat16: 1e-2}),),
                   skips=(
                       SkipInfo('TestUnaryUfuncs', 'test_reference_numerics',
                                dtypes=[torch.cfloat, torch.cdouble], active_if=IS_WINDOWS),
                       SkipInfo('TestUnaryUfuncs', 'test_reference_numerics',
                                dtypes=[torch.float], active_if=TEST_WITH_ROCM),
                   )),
    UnaryUfuncInfo('sinc',
                   ref=np_sinc_with_fp16_as_fp32,
                   dtypes=all_types_and_complex_and(torch.bool, torch.bfloat16),
                   dtypesIfCPU=all_types_and_complex_and(torch.bool, torch.bfloat16),
                   dtypesIfCUDA=all_types_and_complex_and(torch.bool, torch.half),
                   skip_bfloat16_grad=True,
                   handles_large_floats=False,
                   handles_complex_extremals=False,
                   promotes_integers_to_float=True,
                   decorators=(precisionOverride({torch.bfloat16: 1e-2,
                                                  torch.float16: 1e-2}),),
                   skips=(
                       # Reference: https://github.com/pytorch/pytorch/issues/49133
                       SkipInfo('TestUnaryUfuncs', 'test_reference_numerics',
                                dtypes=[torch.cfloat]),
                       SkipInfo('TestUnaryUfuncs', 'test_reference_numerics',
                                dtypes=[torch.cfloat, torch.cdouble], active_if=IS_WINDOWS),
                       SkipInfo('TestUnaryUfuncs', 'test_reference_numerics',
                                dtypes=[torch.float], active_if=TEST_WITH_ROCM),
                   )),
    UnaryUfuncInfo('sinh',
                   ref=np_unary_ufunc_integer_promotion_wrapper(np.sinh),
                   dtypesIfCPU=all_types_and_complex_and(torch.bool),
                   dtypesIfCUDA=all_types_and_complex_and(torch.bool, torch.half),
                   promotes_integers_to_float=True,
                   assert_autodiffed=True,
                   decorators=(precisionOverride({torch.float16: 1e-2}),),
                   skips=(
                       SkipInfo('TestUnaryUfuncs', 'test_reference_numerics',
                                device_type='cpu', dtypes=[torch.cfloat, torch.cdouble],
                                active_if=(IS_MACOS or IS_WINDOWS)),
                       SkipInfo('TestUnaryUfuncs', 'test_reference_numerics',
                                device_type='cuda', dtypes=[torch.cfloat, torch.cdouble],
                                active_if=IS_WINDOWS),
                       # Reference: https://github.com/pytorch/pytorch/issues/48641
                       SkipInfo('TestUnaryUfuncs', 'test_reference_numerics',
                                device_type='cpu', dtypes=[torch.int8]),
                       SkipInfo('TestCommon', 'test_variant_consistency_jit',
                                device_type='cuda', dtypes=[torch.float16]),
                   )),
    UnaryUfuncInfo('tan',
                   ref=np.tan,
                   dtypes=all_types_and_complex_and(torch.bool, torch.bfloat16),
                   dtypesIfCPU=all_types_and_complex_and(torch.bool, torch.bfloat16),
                   dtypesIfCUDA=all_types_and_complex_and(torch.bool, torch.half),
                   assert_autodiffed=True,
                   skip_bfloat16_grad=True,
                   promotes_integers_to_float=True,
                   skips=(
                       SkipInfo('TestUnaryUfuncs', 'test_reference_numerics',
                                device_type='cuda', dtypes=[torch.cfloat, torch.cdouble]),
                       SkipInfo('TestUnaryUfuncs', 'test_reference_numerics',
                                device_type='cpu', dtypes=[torch.bfloat16]),
                       SkipInfo('TestUnaryUfuncs', 'test_reference_numerics',
                                device_type='cpu', dtypes=[torch.cfloat, torch.cdouble],
                                active_if=(IS_MACOS or IS_WINDOWS)),
                       SkipInfo('TestUnaryUfuncs', 'test_reference_numerics',
                                device_type='cuda', dtypes=[torch.float64],
                                active_if=TEST_WITH_ROCM),
                   )),
    UnaryUfuncInfo('tanh',
                   ref=np.tanh,
                   decorators=(precisionOverride({torch.bfloat16: 1e-2}),),
                   dtypes=all_types_and_complex_and(torch.bool),
                   dtypesIfCPU=all_types_and_complex_and(torch.bool, torch.bfloat16),
                   dtypesIfCUDA=all_types_and_complex_and(torch.bool, torch.half, torch.bfloat16),
                   assert_autodiffed=True,
                   skip_bfloat16_grad=True,
                   promotes_integers_to_float=True,
                   skips=(
                       SkipInfo('TestUnaryUfuncs', 'test_reference_numerics',
                                device_type='cuda', dtypes=[torch.cfloat, torch.cdouble]),
                       SkipInfo('TestUnaryUfuncs', 'test_reference_numerics',
                                device_type='cpu', dtypes=[torch.cfloat, torch.cdouble],
                                active_if=(IS_MACOS or IS_WINDOWS)),
                   )),
    OpInfo('tensor_split',
           dtypes=all_types_and_complex_and(torch.bool),
           dtypesIfCPU=all_types_and_complex_and(torch.bool, torch.bfloat16, torch.float16),
           dtypesIfCUDA=all_types_and_complex_and(torch.bool, torch.bfloat16, torch.float16),
           supports_tensor_out=False,
           test_inplace_grad=False,
           sample_inputs_func=sample_inputs_tensor_split,),
    UnaryUfuncInfo('exp2',
                   ref=np_unary_ufunc_integer_promotion_wrapper(np.exp2),
                   dtypes=all_types_and(torch.bool, torch.half),
                   dtypesIfCPU=all_types_and(torch.bool, torch.half),
                   dtypesIfCUDA=all_types_and(torch.bool, torch.half),
                   promotes_integers_to_float=True),
    UnaryUfuncInfo('expm1',
                   ref=np_unary_ufunc_integer_promotion_wrapper(np.expm1),
                   dtypes=all_types_and(torch.bool, torch.half),
                   dtypesIfCPU=all_types_and(torch.bool, torch.bfloat16),
                   dtypesIfCUDA=all_types_and(torch.bool, torch.half),
                   promotes_integers_to_float=True,
                   assert_autodiffed=True,
                   skips=(
                       # Reference: https://github.com/pytorch/pytorch/pull/48926#issuecomment-739734774
                       SkipInfo('TestUnaryUfuncs', 'test_reference_numerics',
                                device_type='cpu', dtypes=[torch.bfloat16]),
                   )),
    UnaryUfuncInfo('nan_to_num',
                   ref=np.nan_to_num,
                   dtypes=all_types_and(torch.half, torch.bool),
                   dtypesIfCPU=None,
                   dtypesIfCUDA=None),
    UnaryUfuncInfo('reciprocal',
                   ref=np_unary_ufunc_integer_promotion_wrapper(np.reciprocal),
                   dtypes=all_types_and_complex_and(torch.bool, torch.half, torch.bfloat16),
                   dtypesIfCPU=None,
                   dtypesIfCUDA=None,
                   assert_autodiffed=True,
                   skip_bfloat16_grad=True,
                   promotes_integers_to_float=True,
                   skips=(
                       # Reference: https://github.com/pytorch/pytorch/issues/45690
                       SkipInfo('TestUnaryUfuncs', 'test_reference_numerics',
                                dtypes=[torch.cfloat, torch.cdouble]),
                       # Reference: https://github.com/pytorch/pytorch/pull/49102#issuecomment-744604601
                       SkipInfo('TestUnaryUfuncs', 'test_reference_numerics',
                                dtypes=[torch.bfloat16]),
                   )),
    UnaryUfuncInfo('sqrt',
                   ref=np.sqrt,
                   domain=(0, float('inf')),
                   dtypes=all_types_and_complex_and(torch.bool, torch.bfloat16),
                   dtypesIfCPU=all_types_and_complex_and(torch.bool, torch.bfloat16),
                   dtypesIfCUDA=all_types_and_complex_and(torch.bool, torch.half, torch.bfloat16),
                   assert_autodiffed=True,
                   skip_bfloat16_grad=True,
                   decorators=(precisionOverride({torch.bfloat16: 7e-2}),),
                   skips=(
                       # Reference: https://github.com/pytorch/pytorch/issues/47358
                       SkipInfo('TestUnaryUfuncs', 'test_reference_numerics',
                                device_type='cpu', dtypes=[torch.cfloat, torch.cdouble],
                                active_if=IS_MACOS),
                       # Reference: https://github.com/pytorch/pytorch/pull/47293#issuecomment-721774436
                       SkipInfo('TestUnaryUfuncs', 'test_reference_numerics',
                                dtypes=[torch.bfloat16]),
                       SkipInfo('TestCommon', 'test_variant_consistency_eager',
                                dtypes=[torch.cfloat, torch.cdouble]),
                       SkipInfo('TestCommon', 'test_variant_consistency_jit',
                                dtypes=[torch.cfloat, torch.cdouble])),
                   promotes_integers_to_float=True,
                   handles_complex_extremals=False,
                   test_complex_grad=False),
<<<<<<< HEAD
    OpInfo('gather',
           dtypes=all_types_and_complex_and(torch.bool, torch.float16),
           test_inplace_grad=False,
           skips=(
               SkipInfo('TestCommon', 'test_variant_consistency_eager',
                        dtypes=all_types_and_complex_and(torch.bool, torch.float16)),
           ),
           sample_inputs_func=sample_inputs_gather),
    OpInfo('index_select',
           dtypes=all_types_and_complex_and(torch.bool, torch.float16, torch.bfloat16),
           test_inplace_grad=False,
           skips=(
               SkipInfo('TestCommon', 'test_variant_consistency_eager',
                        dtypes=all_types_and_complex_and(torch.bool, torch.float16, torch.bfloat16)),
               SkipInfo('TestCommon', 'test_variant_consistency_jit',
                        dtypes=[torch.complex64, torch.complex128, torch.float16, torch.bfloat16]),
           ),
           sample_inputs_func=sample_inputs_index_select),
    OpInfo('stack',
           op=lambda *args, idx: torch.stack([*args], idx),
           dtypes=all_types_and_complex_and(torch.bool, torch.float16, torch.bfloat16),
           test_inplace_grad=False,
           supports_tensor_out=False,
           skips=(
               SkipInfo('TestCommon', 'test_variant_consistency_jit',
                        dtypes=all_types_and_complex_and(torch.bool, torch.float16, torch.bfloat16)),
           ),
           sample_inputs_func=sample_inputs_stack),
    OpInfo('hstack',
           op=lambda *args: torch.hstack([*args]),
           dtypes=all_types_and_complex_and(torch.bool, torch.float16, torch.bfloat16),
           test_inplace_grad=False,
           supports_tensor_out=False,
           skips=(
               SkipInfo('TestCommon', 'test_variant_consistency_jit',
                        dtypes=all_types_and_complex_and(torch.bool, torch.float16, torch.bfloat16)),
           ),
           sample_inputs_func=sample_inputs_hstack_dstack_vstack),
    OpInfo('vstack',
           op=lambda *args: torch.vstack([*args]),
           dtypes=all_types_and_complex_and(torch.bool, torch.float16, torch.bfloat16),
           test_inplace_grad=False,
           supports_tensor_out=False,
           skips=(
               SkipInfo('TestCommon', 'test_variant_consistency_jit',
                        dtypes=all_types_and_complex_and(torch.bool, torch.float16, torch.bfloat16)),
           ),
           sample_inputs_func=sample_inputs_hstack_dstack_vstack),
    OpInfo('dstack',
           op=lambda *args: torch.dstack([*args]),
           dtypes=all_types_and_complex_and(torch.bool, torch.float16, torch.bfloat16),
           test_inplace_grad=False,
           supports_tensor_out=False,
           skips=(
               SkipInfo('TestCommon', 'test_variant_consistency_jit',
                        dtypes=all_types_and_complex_and(torch.bool, torch.float16, torch.bfloat16)),
           ),
           sample_inputs_func=sample_inputs_hstack_dstack_vstack),
    OpInfo('movedim',
           dtypes=all_types_and_complex_and(torch.bool, torch.float16, torch.bfloat16),
           test_inplace_grad=False,
           supports_tensor_out=False,
           skips=(
               SkipInfo('TestCommon', 'test_variant_consistency_jit',
                        dtypes=all_types_and_complex_and(torch.bool, torch.float16, torch.bfloat16)),
               SkipInfo('TestCommon', 'test_variant_consistency_eager',
                        dtypes=all_types_and_complex_and(torch.bool, torch.float16, torch.bfloat16)),
           ),
           sample_inputs_func=sample_movedim_moveaxis),
    OpInfo('moveaxis',
           dtypes=all_types_and_complex_and(torch.bool, torch.float16, torch.bfloat16),
           test_inplace_grad=False,
           supports_tensor_out=False,
           skips=(
               SkipInfo('TestCommon', 'test_variant_consistency_jit',
                        dtypes=all_types_and_complex_and(torch.bool, torch.float16, torch.bfloat16)),
               SkipInfo('TestCommon', 'test_variant_consistency_eager',
                        dtypes=all_types_and_complex_and(torch.bool, torch.float16, torch.bfloat16)),
           ),
           sample_inputs_func=sample_movedim_moveaxis),
=======
    OpInfo('svd',
           op=torch.svd,
           dtypes=floating_and_complex_types(),
           test_inplace_grad=False,
           supports_tensor_out=False,
           sample_inputs_func=sample_inputs_svd,
           decorators=[skipCUDAIfNoMagma, skipCPUIfNoLapack],
           skips=(
               # gradgrad checks are slow
               SkipInfo('TestGradients', 'test_fn_gradgrad', active_if=(not TEST_WITH_SLOW)),
               # cuda gradchecks are very slow
               # see discussion https://github.com/pytorch/pytorch/pull/47761#issuecomment-747316775
               SkipInfo('TestGradients', 'test_fn_gradgrad', device_type='cuda'))),
    OpInfo('pinverse',
           op=torch.pinverse,
           dtypes=floating_and_complex_types(),
           test_inplace_grad=False,
           supports_tensor_out=False,
           sample_inputs_func=sample_inputs_pinverse,
           decorators=[skipCUDAIfNoMagma, skipCPUIfNoLapack]),
>>>>>>> 7ed140a1
]

if TEST_SCIPY:
    def reference_sigmoid(x):
        # 'scipy.special.expit' not supported for the input types
        if x.dtype in [np.complex64, np.complex128]:
            return (1 / (1 + np.exp(-x)))
        return scipy.special.expit(x)

    op_db_scipy_reference: List[OpInfo] = [
        UnaryUfuncInfo('sigmoid',
                       ref=reference_sigmoid,
                       decorators=(precisionOverride({torch.float16: 1e-2,
                                                      torch.bfloat16: 1e-2}),),
                       skips=(
                           SkipInfo('TestUnaryUfuncs', 'test_reference_numerics',
                                    device_type='cpu', dtypes=[torch.cfloat, torch.cdouble]),
                           # RuntimeError: sigmoid does not support automatic differentiation for outputs with complex dtype.
                           SkipInfo('TestCommon', 'test_variant_consistency_jit',
                                    dtypes=[torch.complex64, torch.complex128]),
                           SkipInfo('TestCommon', 'test_variant_consistency_eager',
                                    dtypes=[torch.complex64, torch.complex128]),),
                       dtypes=all_types_and_complex_and(torch.bool, torch.bfloat16),
                       dtypesIfCPU=all_types_and_complex_and(torch.bool, torch.bfloat16),
                       dtypesIfCUDA=all_types_and(torch.bool, torch.half, torch.bfloat16),
                       promotes_integers_to_float=True,
                       assert_autodiffed=True,
                       test_complex_grad=False),  # Reference: https://github.com/pytorch/pytorch/issues/48552
        UnaryUfuncInfo('erf',
                       ref=scipy.special.erf,
                       decorators=(precisionOverride({torch.float16: 1e-2,
                                                      torch.bfloat16: 1e-2}),),
                       dtypes=all_types_and(torch.bool),
                       dtypesIfCPU=all_types_and(torch.bool, torch.bfloat16),
                       dtypesIfCUDA=all_types_and(torch.bool, torch.half, torch.bfloat16),
                       skips=(
                           # RuntimeError: "pow" not implemented for 'BFloat16'
                           SkipInfo('TestCommon', 'test_variant_consistency_jit',
                                    dtypes=[torch.bfloat16]),),
                       assert_autodiffed=True,
                       promotes_integers_to_float=True),
        UnaryUfuncInfo('erfc',
                       ref=scipy.special.erfc,
                       decorators=(precisionOverride({torch.float16: 1e-2,
                                                      torch.bfloat16: 1e-2}),),
                       dtypes=all_types_and(torch.bool),
                       dtypesIfCPU=all_types_and(torch.bool, torch.bfloat16),
                       dtypesIfCUDA=all_types_and(torch.bool, torch.half),
                       skips=(
                           # RuntimeError: "pow" not implemented for 'BFloat16'
                           SkipInfo('TestCommon', 'test_variant_consistency_jit',
                                    dtypes=[torch.bfloat16]),),
                       assert_autodiffed=True,
                       promotes_integers_to_float=True),
    ]
    op_db = op_db + op_db_scipy_reference

# Common operator groupings
unary_ufuncs = [op for op in op_db if isinstance(op, UnaryUfuncInfo)]
spectral_funcs = [op for op in op_db if isinstance(op, SpectralFuncInfo)]

def index_variable(shape, max_indices, device=torch.device('cpu')):
    if not isinstance(shape, tuple):
        shape = (shape,)
    index = torch.rand(*shape, device=device).mul_(max_indices).floor_().long()
    return index


def index_perm_variable(shape, max_indices):
    if not isinstance(shape, tuple):
        shape = (shape,)

    index = torch.randperm(max_indices).narrow(0, 0, reduce(mul, shape)).view(shape)
    return index


def gather_variable(shape, index_dim, max_indices, duplicate=False, device=torch.device('cpu')):
    assert len(shape) == 2
    assert index_dim < 2
    batch_dim = 1 - index_dim
    index = torch.zeros(*shape, dtype=torch.long, device=device)
    for i in range(shape[index_dim]):
        index.select(index_dim, i).copy_(
            torch.randperm(max_indices, device=device)[:shape[batch_dim]])
    if duplicate:
        index.select(batch_dim, 0).copy_(index.select(batch_dim, 1))
    return index


def bernoulli_scalar():
    return torch.tensor(0, dtype=torch.bool).bernoulli_()


def mask_not_all_zeros(shape):
    assert len(shape) > 0
    while True:
        result = torch.randn(shape).gt(0)
        if result.sum() > 0:
            return result


def uniform_scalar(offset=0, requires_grad=False):
    v = torch.rand(()) + offset
    v.requires_grad = requires_grad
    return v


def normal_scalar_clamp(amin, amax, requires_grad=False):
    v = torch.randn(()).clamp(amin, amax)
    v.requires_grad = requires_grad
    return v


def prod_zeros(dim_size, dim_select):
    assert len(dim_select) == 2
    result = torch.randn(dim_size, dim_size, dim_size)
    result.narrow(dim_select[0], 0, 1).narrow(dim_select[1], 1, 1).zero_()
    result.narrow(dim_select[0], 2, 1).narrow(dim_select[1], 3, 1).zero_()
    result.narrow(dim_select[0], 4, 1).narrow(dim_select[1], 3, 1).zero_()
    return result


non_differentiable = collections.namedtuple('non_differentiable', ['tensor'])


class dont_convert(tuple):
    pass


class NoArgsClass(object):
    def __iter__(self):
        return self

    def __next__(self):
        raise StopIteration()
    next = __next__  # Python 2 compatibility

    def __len__(self):
        return 0

NO_ARGS = NoArgsClass()

def ident(x):
    return x

# (
#   method name,
#   input size/constructing fn,
#   args (tuple represents shape of a tensor arg),
#   test variant name (will be used at test name suffix),    // optional
#   (should_check_autodiff[bool], nonfusible_nodes, fusible_nodes) for autodiff, // optional
#   indices for possible dim arg,                            // optional
#   fn mapping output to part that should be gradcheck'ed,   // optional
#   kwargs                                                   // optional
# )
# Note: some functions have separate schema for (Tensor other) and (Scalar other),
#       and it's possible that we only support AD for Scalar version but not Tensor
#       version, and vice versa.
#       When writing tests, only scalar(float/int) input triggers the Scalar schema.
#       uniform_scalar produces a scalar **Tensor** which won't match Scalar input.
def method_tests():
    set_rng_seed(0)
    return [
        ('add', (S, S, S), ((S, S, S),), '', (True,)),
        ('add', (S, S, S), ((S, S),), 'broadcast_rhs', (True,)),
        ('add', (S, S), ((S, S, S),), 'broadcast_lhs', (True,)),
        ('add', (S, 1, S), ((M, S),), 'broadcast_all', (True,)),
        ('add', (), ((),), 'scalar', (True,)),
        ('add', (S, S, S), ((),), 'scalar_broadcast_rhs', (True,)),
        ('add', (), ((S, S, S),), 'scalar_broadcast_lhs', (True,)),
        ('add', (S, S, S), (3.14,), 'constant', (True,)),
        ('add', (), (3.14,), 'scalar_constant', (True,)),
        ('add', (S, S, S), (3.14j,), 'complex_scalar_constant', (True,)),
        ('__radd__', (S, S, S), (3.14,), 'constant', (True, 'aten::add')),
        ('__radd__', (), (3.14,), 'scalar_constant', (True, 'aten::add')),
        ('sub', (S, S, S), ((S, S, S),), '', (True,)),
        ('sub', (S, S, S), ((S, S),), 'broadcast_rhs', (True,)),
        ('sub', (S, S), ((S, S, S),), 'broadcast_lhs', (True,)),
        ('sub', (S, 1, S), ((M, S),), 'broadcast_all', (True,)),
        ('sub', (S, S, S), ((),), 'scalar_broadcast_rhs', (True,)),
        ('sub', (), ((S, S, S),), 'scalar_broadcast_lhs', (True,)),
        ('sub', (S, S, S), (3.14,), 'constant', (True,)),
        ('sub', (), (3.14,), 'scalar_constant', (True,)),
        ('sub', (S, S, S), (3.14j,), 'complex_scalar_constant', (True,)),
        ('__rsub__', (S, S, S), (3.14,), 'constant', (True, 'aten::rsub')),
        ('__rsub__', (), (3.14,), 'scalar_constant', (True, 'aten::rsub')),
        ('mul', (S, S, S), ((S, S, S),), '', (True,)),
        ('mul', (), ((),), 'scalar', (True,)),
        ('mul', (S, S, S), ((S, S),), 'broadcast_rhs', (True,)),
        ('mul', (S, S), ((S, S, S),), 'broadcast_lhs', (True,)),
        ('mul', (S, 1, S), ((M, S),), 'broadcast_all', (True,)),
        ('mul', (S, S, S), ((),), 'scalar_broadcast_rhs', (True,)),
        ('mul', (), ((S, S, S),), 'scalar_broadcast_lhs', (True,)),
        ('mul', (S, S, S), (3.14,), 'constant', (True,)),
        ('mul', (), (3.14,), 'scalar_constant', (True,)),
        # TODO(@anjali411): enable these tests
        # ('mul', (S, S, S), (3.14j,), 'imaginary_constant', (True,)),
        # ('mul', (), (3.14j,), 'imaginary_scalar_constant', (True,)),
        ('__rmul__', (S, S, S), (3.14,), 'constant', (True, 'aten::mul')),
        ('__rmul__', (), (3.14,), 'scalar_constant', (True, 'aten::mul')),
        ('div', (S, S, S), (torch.rand(S, S, S) + 0.1,), '', (True,)),
        ('div', (S, S, S), (torch.rand(S, S) + 0.1,), 'broadcast_rhs', (True,)),
        ('div', (S, S), (torch.rand(S, S, S) + 0.1,), 'broadcast_lhs', (True,)),
        ('div', (S, 1, S), (torch.rand(M, S) + 0.1,), 'broadcast_all', (True,)),
        ('div', (), (uniform_scalar(0.1),), 'scalar', (True,)),
        ('div', (S, S, S), (uniform_scalar(0.1),), 'scalar_broadcast_rhs', (True,)),
        ('div', (), (uniform_scalar(0.1),), 'scalar_broadcast_lhs', (True,)),
        ('div', torch.rand(S, S, S) + 1e-1, (3.14,), 'constant', (True,)),
        ('div', uniform_scalar(1e-1, requires_grad=True), (3.14,), 'scalar_constant', (True,)),
        ('true_divide', (S, S, S), (torch.rand(S, S, S) + 0.1,), '', (True,)),
        ('true_divide', (S, S, S), (torch.rand(S, S) + 0.1,), 'broadcast_rhs', (True,)),
        ('true_divide', (S, S), (torch.rand(S, S, S) + 0.1,), 'broadcast_lhs', (True,)),
        ('true_divide', (S, 1, S), (torch.rand(M, S) + 0.1,), 'broadcast_all', (True,)),
        ('true_divide', (), (uniform_scalar(0.1),), 'scalar', (True,)),
        ('true_divide', (S, S, S), (uniform_scalar(0.1),), 'scalar_broadcast_rhs', (True,)),
        ('true_divide', (), (uniform_scalar(0.1),), 'scalar_broadcast_lhs', (True,)),
        ('true_divide', torch.rand(S, S, S) + 1e-1, (3.14,), 'constant', (True,)),
        ('true_divide', uniform_scalar(1e-1, requires_grad=True), (3.14,), 'scalar_constant', (True,)),
        ('__rdiv__', torch.rand(S, S, S) + 1e-1, (3.14,), 'constant',
            (True, [], ['aten::mul', 'aten::reciprocal'])),
        ('__rdiv__', uniform_scalar(1e-1, requires_grad=True), (3.14,), 'scalar_constant',
            (True, [], ['aten::mul', 'aten::reciprocal'])),
        ('__rdiv__', torch.rand(S, S, S, dtype=torch.cdouble) + 1e-1, (3.14j,), 'complex_constant',
            (True, [], ['aten::mul', 'aten::reciprocal'])),
        ('__rdiv__', uniform_scalar(1e-1 * (1 + 1j), requires_grad=True), (3.14j,), 'complex_scalar_constant',
            (True, [], ['aten::mul', 'aten::reciprocal'])),
        ('div', (S, S, S), (torch.rand(S, S, S, dtype=torch.cdouble) + 0.1,), 'complex', (True,)),
        ('div', (S, S, S), (torch.rand(S, S, dtype=torch.cdouble) + 0.1,), 'complex_broadcast_rhs', (True,)),
        ('div', (S, S), (torch.rand(S, S, S, dtype=torch.cdouble) + 0.1,), 'complex_broadcast_lhs', (True,)),
        ('div', (S, 1, S), (torch.rand(M, S, dtype=torch.cdouble) + 0.1,), 'complex_broadcast_all', (True,)),
        ('div', (), (uniform_scalar(0.1j),), 'complex_scalar', (True,)),
        ('div', (S, S, S), (uniform_scalar(0.1j),), 'complex_scalar_broadcast_rhs', (True,)),
        ('div', (), (uniform_scalar(0.1j),), 'complex_scalar_broadcast_lhs', (True,)),
        ('div', torch.rand(S, S, S, dtype=torch.cdouble) + 1e-1, (3.14j,), 'complex_constant', (True,)),
        ('div', uniform_scalar(1e-1j, requires_grad=True), (3.14j,), 'complex_scalar_constant', (True,)),
        ('pow', torch.rand(S, S, S) + 1e-3, (torch.rand(S, S, S) + 0.1,), '', (True,)),
        ('pow', torch.rand(S, S, S) + 1e-3, (torch.rand(1,) + 0.1,), 'broadcast_rhs', (True,)),
        ('pow', torch.rand(1,) + 1e-3, (torch.rand(S, S, S) + 0.1,), 'broadcast_lhs', (True,)),
        ('pow', torch.rand(S, 1, S) + 1e-3, (torch.rand(1, S, 1) + 0.1,), 'broadcast_all', (True,)),
        ('pow', uniform_scalar(1e-3, requires_grad=True), (uniform_scalar(0.1),), 'scalar', (True,)),
        ('pow', torch.rand(S, S, S) + 1e-3, (uniform_scalar(0.1),), 'scalar_broadcast_rhs', (True,)),
        ('pow', uniform_scalar(1e-3, requires_grad=True), (torch.rand(S, S, S) + 0.1,), 'scalar_broadcast_lhs', (True,)),
        ('pow', torch.rand(S, S, S) + 1e-3, (3.14,), 'constant', (True,)),
        ('pow', torch.rand(S, S, S, dtype=torch.cdouble) + 1e-3 * (1 + 1j), (3.14,), 'complex_constant', (True,)),
        ('__rpow__', torch.rand(S, S, S) + 1e-3, (3.14,), 'constant', (True, 'aten::pow')),
        ('pow', uniform_scalar(1e-3, requires_grad=True), (3.14,), 'scalar_constant', (True,)),
        ('pow', uniform_scalar(1e-3 * (1 + 1j), requires_grad=True), (3.14,), 'complex_scalar_constant', (True,)),
        ('pow', uniform_scalar(1e-3 * (1 + 1j), requires_grad=True), (3.14j,), 'complex_imaginary_exponent', (True,)),
        ('__rpow__', uniform_scalar(1e-3, requires_grad=True), (3.14,), 'scalar_constant', (True, 'aten::pow')),
        ('float_power', torch.rand(S, S, S) + 1e-3, (torch.rand(S, S, S) + 0.1,), ''),
        ('float_power', torch.rand(S, S, S) + 1e-3, (torch.rand(1,) + 0.1,), 'broadcast_rhs'),
        ('float_power', torch.rand(1,) + 1e-3, (torch.rand(S, S, S) + 0.1,), 'broadcast_lhs'),
        ('float_power', torch.rand(S, 1, S) + 1e-3, (torch.rand(1, S, 1) + 0.1,), 'broadcast_all'),
        ('float_power', uniform_scalar(1e-3, requires_grad=True), (uniform_scalar(0.1),), 'scalar'),
        ('float_power', torch.rand(S, S, S) + 1e-3, (uniform_scalar(0.1),), 'scalar_broadcast_rhs'),
        ('float_power', uniform_scalar(1e-3, requires_grad=True), (torch.rand(S, S, S) + 0.1,), 'scalar_broadcast_lhs'),
        ('float_power', torch.rand(S, S, S) + 1e-3, (3.14,), 'constant'),
        ('transpose', (1, 2, 3), (1, 2), 'dim', (False,), [0, 1]),
        ('transpose', (), (0, 0), 'scalar', (False,)),
        ('transpose', (1,), (0, 0), '1d', (False,)),
        ('transpose', (L, L), (0, 1), '2d', (False,)),
        ('transpose', (S, S, S), (2, 0), '3d', (False,)),
        ('swapdims', (1, 2, 3), (1, 2), 'dim', (False,), [0, 1]),
        ('swapdims', (), (0, 0), 'scalar', (False,)),
        ('swapdims', (1,), (0, 0), '1d', (False,)),
        ('swapdims', (L, L), (0, 1), '2d', (False,)),
        ('swapdims', (S, S, S), (2, 0), '3d', (False,)),
        ('swapaxes', (1, 2, 3), (1, 2), 'dim', (False,), [0, 1]),
        ('swapaxes', (), (0, 0), 'scalar', (False,)),
        ('swapaxes', (1,), (0, 0), '1d', (False,)),
        ('swapaxes', (L, L), (0, 1), '2d', (False,)),
        ('swapaxes', (S, S, S), (2, 0), '3d', (False,)),
        ('t', (1, 2), NO_ARGS, '', (False,)),
        ('view', (S, S, S), (S * S, S), '', (False,)),
        ('view', (torch.Size([S * S, S]),), (S, S, S), 'size', (False,)),
        ('view', (S,), (S,), '1d', (False,)),
        ('view', (), (dont_convert(()),), 'scalar_to_scalar', (False,)),
        ('view', (), (1,), 'scalar_to_1d', (False,)),
        ('ravel', (S, S, S), NO_ARGS, '', (False,)),
        ('reshape', (S, S, S), (S * S, S), '', (False,)),
        ('reshape', (torch.Size([S * S, S]),), (S, S, S), 'size', (False,)),
        ('reshape', (S,), (S,), '1d', (False,)),
        ('reshape', (), (dont_convert(()),), 'scalar_to_scalar', (False,)),
        ('reshape', (), (1,), 'scalar_to_1d', (False,)),
        ('reshape_as', (S, S, S), (non_differentiable(torch.rand(S * S, S)),)),
        ('reshape_as', (), (non_differentiable(torch.tensor(42.)),), 'scalar'),
        ('reshape_as', (), (non_differentiable(torch.rand(1, 1)),), 'scalar_to_dims'),
        ('flip', (S, S, S), ([0],), 'd0'),
        ('flip', (S, S, S), ([0, 1, 2],), 'd012'),
        ('flip', (S, S, S), ([0, 2],), 'd02'),
        ('flip', (S, S, S), ([2, 0],), 'd20'),
        ('flip', (S, S, S), ([-1],), 'neg_d'),
        ('fliplr', (S, S, S), ()),
        ('flipud', (S, S, S), ()),
        ('roll', (S, S, S), (0, 0), 'd0'),
        ('roll', (S, S, S), (1, 2), 'd12'),
        ('roll', (S, S, S), (0, 2,), 'd02'),
        ('roll', (S, S, S), (2, 0,), 'd20'),
        ('roll', (S, S, S), (-1, 0), 'neg_shift'),
        ('roll', (S, S, S), (10000, 1), 'loop_shift'),
        ('roll', (S, S, S), (2,), 'flattened'),
        ('roll', (S, S, S), ([1, 2, -1], [0, 1, 2]), 'three_dims'),
        ('rot90', (S, S, S), (1, [0, 1],), 'k1_d01'),
        ('rot90', (S, S, S), (1, [1, 2],), 'k1_d12'),
        ('rot90', (S, S, S), (1, [1, -1],), 'k1_neg_d'),
        ('rot90', (S, S, S), (), 'default'),
        ('view_as', (S, S, S), (non_differentiable(torch.rand(S * S, S)),)),
        ('view_as', (), (non_differentiable(torch.tensor(5.5)),), 'scalar'),
        ('view_as', (), (non_differentiable(torch.rand(1, 1)),), 'scalar_to_dims'),
        ('expand', (S, 1, 1), (S, S, S), '', (False,)),
        ('expand', (torch.Size([S, 1, S]),), (S, S, S), 'size', (False,)),
        ('expand', (S, 1), (S, S, S), 'new_dim', (False,)),
        ('expand', (1,), (S, S, S), '1_element', (False,)),
        ('expand', (1, S), (1, 1, S), 'new_dim_front_old_front_1', (False,)),
        ('expand', (), (dont_convert(()),), 'scalar_to_scalar'),
        ('expand', (), (1, 3, 2), 'scalar_to_dims', (False,)),
        ('expand_as', (S, 1, 1), (torch.rand(S, S, S),), '', (False,)),
        ('exp', (S, S, S), NO_ARGS, '', (True,)),
        ('exp', (), NO_ARGS, 'scalar', (True,)),
        ('erfinv', torch.rand(S, S, S).clamp(-0.9, 0.9), NO_ARGS),
        ('erfinv', normal_scalar_clamp(-0.9, 0.9, requires_grad=True), NO_ARGS, 'scalar'),
        ('logit', torch.randn(S, S, S).clamp(0.1, 0.9).requires_grad_(True), NO_ARGS, ''),
        ('logit', torch.randn(S, S, S).clamp(0.1, 0.9).requires_grad_(True), (0.2,), 'eps'),
        ('logit', uniform_scalar().clamp(0.1, 0.9).requires_grad_(True), NO_ARGS, 'scalar'),
        ('logit', uniform_scalar().clamp(0.1, 0.9).requires_grad_(True), (0.2,), 'scalar_eps'),
        ('conj', (S, S, S), NO_ARGS),
        ('copysign', (S, S, S), ((S, S, S),), '', (False,)),
        ('copysign', (S, S, S), ((S, S),), 'broadcast_rhs', (False,)),
        ('copysign', (S, S), ((S, S, S),), 'broadcast_lhs', (False,)),
        ('copysign', (S, 1, S), ((M, S),), 'broadcast_all', (False,)),
        ('copysign', (S, S), (3.14,), 'scalar', (False,)),
        ('copysign', (S, S), (0.0,), 'scalar_pos_zero', (False,)),
        # TorchScript does not recognize -0.0: Issue #46848
        # https://github.com/pytorch/pytorch/issues/46848
        # ('copysign', (S, S), (-0.0,), 'scalar_neg_zero', (False,)),
        ('real', (S, S, S), NO_ARGS, 'complex'),
        ('imag', (S, S, S), NO_ARGS, 'complex'),
        ('view_as_real', (S, S, S), NO_ARGS, 'complex'),
        ('view_as_complex', (S, S, 2), NO_ARGS),
        ('complex', (S, S, S), ((S, S, S),), ''),
        ('abs', (S, S, S), NO_ARGS, '', (True,)),
        ('abs', (), NO_ARGS, 'scalar', (True,)),
        ('angle', (S, S, S), NO_ARGS, '', (True,)),
        ('angle', (), NO_ARGS, 'scalar', (True,)),
        ('clamp', (S, S, S), (0, 1), '', (True,)),
        ('clamp', (S, S, S), (None, 0.5), 'min', (True,)),
        ('clamp', (S, S, S), (0.5, None), 'max', (True,)),
        ('clamp', (), (0, 1), 'scalar', (True,)),
        ('clamp', (), (None, 0.5), 'min_scalar', (True,)),
        ('clamp', (), (0.5, None), 'max_scalar', (True,)),
        ('clamp', (S, S), (), 'max_scalar_kwarg', (True,), (), (), ident, {'max': 1}),
        ('atan2', (S, S, S), ((S, S, S),)),
        ('atan2', (), ((),), 'scalar'),
        ('atan2', (S, S, S), ((S,),), 'broadcast_rhs'),
        ('atan2', (S,), ((S, S, S),), 'broadcast_lhs'),
        ('atan2', (S, 1, S), ((S, S),), 'broadcast_all'),
        ('round', (S, S, S), NO_ARGS, '', (True,)),
        ('round', (), NO_ARGS, 'scalar', (True,)),
        ('sign', (S, S, S), NO_ARGS),
        ('sign', (), NO_ARGS, 'scalar'),
        ('sgn', (S, S, S), NO_ARGS),
        ('sgn', (), NO_ARGS, 'scalar'),
        ('trunc', (S, S, S), NO_ARGS, '', (True,)),
        ('trunc', (), NO_ARGS, 'scalar', (True,)),
        ('floor', (S, S, S), NO_ARGS, '', (True,)),
        ('floor', (), NO_ARGS, 'scalar', (True,)),
        ('ceil', (S, S, S), NO_ARGS, '', (True,)),
        ('ceil', (), NO_ARGS, 'scalar', (True,)),
        ('rad2deg', (S, S, S), NO_ARGS),
        ('deg2rad', (S, S, S), NO_ARGS),
        ('rsqrt', torch.rand(S, S, S) + 1e-2, NO_ARGS, '', (True,)),
        ('rsqrt', uniform_scalar(1e-2, requires_grad=True), NO_ARGS, 'scalar', (True,)),
        ('rsqrt', torch.rand(S, S, S, dtype=torch.cfloat) + 1e-2, NO_ARGS, 'complex', (True,)),
        ('rsqrt', uniform_scalar(1e-2 * (1 + 1j), requires_grad=True), NO_ARGS, 'complex_scalar', (True,)),
        ('frac', (S, S, S), NO_ARGS, '', (True,)),
        ('frac', (), NO_ARGS, 'scalar', (True,)),
        ('fmod', (S, S, S), (1.5,), '', (True,)),
        ('fmod', (), (1.5,), 'scalar', (True,)),
        ('fmod', (S, S, S), (non_differentiable(torch.rand(S, S, S) + 1.5),), 'tensor'),
        ('fmod', (S,), (non_differentiable(torch.rand(S, S, S) + 1.5),), 'tensor_broadcast_lhs'),
        ('fmod', (S, S, S), (non_differentiable(torch.rand(S) + 1.5),), 'tensor_broadcast_rhs'),
        ('fmod', (S, 1, S), (non_differentiable(torch.rand(S, S) + 1.5),), 'tensor_broadcast_all'),
        ('fmod', (), (non_differentiable(uniform_scalar(1.5)),), 'scalar_tensor'),
        ('fmod', (), (non_differentiable(torch.rand(S, S, S) + 1.5),), 'scalar_tensor_broadcast_lhs'),
        ('fmod', (S, S, S), (non_differentiable(uniform_scalar(1.5)),), 'scalar_tensor_broadcast_rhs'),
        ('hypot', (S, S), ((S, S),)),
        ('remainder', (S, S, S), (1.5,), '', (True,)),
        ('remainder', (), (1.5,), 'scalar', (True,)),
        ('remainder', (S, S, S), (non_differentiable(torch.rand(S, S, S) + 1.5),), 'tensor'),
        ('remainder', (S,), (non_differentiable(torch.rand(S, S, S) + 1.5),), 'tensor_broadcast_lhs'),
        ('remainder', (S, 1, S), (non_differentiable(torch.rand(S, S) + 1.5),), 'tensor_broadcast_all'),
        ('remainder', (), (non_differentiable(uniform_scalar(1.5)),), 'scalar_tensor'),
        ('remainder', (), (non_differentiable(torch.rand(S, S, S) + 1.5),), 'scalar_tensor_broadcast_lhs'),
        ('lerp', (S, S, S), ((S, S, S), 0.4), 'scalar_no_broadcast', (True,)),
        ('lerp', (S, S, S), ((S,), 0.4), 'broadcast_rhs', (True,)),
        ('lerp', (S,), ((S, S, S), 0.4), 'broadcast_lhs', (True,)),
        ('lerp', (S, 1, S), ((S, S), 0.4), 'broadcast_all', (True,)),
        ('lerp', (), ((), 0.4), 'scalar', (True,)),
        ('lerp', (S, S, S), ((), 0.4), 'scalar_broadcast_rhs', (True,)),
        ('lerp', (), ((S, S, S), 0.4), 'scalar_broadcast_lhs', (True,)),
        ('max', (S, S, S), NO_ARGS),
        ('max', (S, S, S), (1,), 'dim', (), [0]),
        ('max', (S, S, S), (1, True,), 'keepdim_dim', (), [0]),
        ('max', (), NO_ARGS, 'scalar'),
        ('max', (), (0,), 'scalar_dim', (), [0]),
        ('max', (), (0, True,), 'scalar_keepdim_dim', (), [0]),
        ('max', (S, S, S), ((S, S, S),), 'elementwise', (True,)),
        ('max', (S, S, S), ((S,),), 'elementwise_broadcast_rhs', (True,)),
        ('max', (S,), ((S, S, S),), 'elementwise_broadcast_lhs', (True,)),
        ('max', (S, 1, S), ((S, S),), 'elementwise_broadcast_all', (True,)),
        ('max', (), ((),), 'scalar_elementwise', (True,)),
        ('max', (S, S, S), ((),), 'scalar_elementwise_broadcast_rhs', (True,)),
        ('max', (), ((S, S, S),), 'scalar_elementwise_broadcast_lhs', (True,)),
        ('min', (S, S, S), NO_ARGS, ),
        ('min', (S, S, S), (1,), 'dim', (), [0]),
        ('min', (S, S, S), (1, True,), 'keepdim_dim', (), [0]),
        ('min', (), NO_ARGS, 'scalar'),
        ('min', (), (0,), 'scalar_dim', (), [0]),
        ('min', (), (0, True,), 'scalar_keepdim_dim', (), [0]),
        ('min', (S, S, S), ((S, S, S),), 'elementwise', (True,)),
        ('min', (S, S, S), ((S,),), 'elementwise_broadcast_rhs', (True,)),
        ('min', (S,), ((S, S, S),), 'elementwise_broadcast_lhs', (True,)),
        ('min', (S, 1, S), ((S, S),), 'elementwise_broadcast_all', (True,)),
        ('min', (), ((),), 'scalar_elementwise', (True,)),
        ('min', (S, S, S), ((),), 'scalar_elementwise_broadcast_rhs', (True,)),
        ('min', (), ((S, S, S),), 'scalar_elementwise_broadcast_lhs', (True,)),
        ('amax', (S, S, S), NO_ARGS),
        ('amax', (S, S, S), (1,), 'dim'),
        ('amax', (S, S, S), ([1, 2],), 'multiple_dim'),
        ('amax', (S, S, S), (1, True,), 'keepdim_dim'),
        ('amax', (), NO_ARGS, 'scalar'),
        ('amax', (), (0,), 'scalar_dim'),
        ('amax', (), (0, True,), 'scalar_keepdim_dim'),
        ('amin', (S, S, S), NO_ARGS, ),
        ('amin', (S, S, S), (1,), 'dim',),
        ('amin', (S, S, S), ([1, 2],), 'multiple_dim'),
        ('amin', (S, S, S), (1, True,), 'keepdim_dim'),
        ('amin', (), NO_ARGS, 'scalar'),
        ('amin', (), (0,), 'scalar_dim'),
        ('amin', (), (0, True,), 'scalar_keepdim_dim'),
        ('mean', (S, S, S), NO_ARGS, '', (True,)),
        ('mean', (S, S, S), (1,), 'dim', (True,), [0]),
        ('mean', (S, S, S), (1, True,), 'keepdim_dim', (True,), [0]),
        ('mean', (), NO_ARGS, 'scalar', (True,)),
        ('mean', (), (0,), 'scalar_dim', (True,), [0]),
        ('mean', (), (0, True,), 'scalar_keepdim_dim', (True,), [0]),
        ('mean', (S, S, S), (), 'dtype', (True,), (), (), ident, {'dtype': torch.float64}),
        ('kthvalue', (S, S, S), (2,)),
        ('kthvalue', (S, S, S), (2, 1,), 'dim', (), [1]),
        ('kthvalue', (S, S, S), (2, 1,), 'dim_alert_nondeterministic', (), [1],
            [expectedAlertNondeterministic('kthvalue CUDA', 'cuda')]),
        ('kthvalue', (S, S, S), (2, 1, True,), 'keepdim_dim', (), [1]),
        ('kthvalue', (S,), (2, 0,), 'dim_1d', (), [1]),
        ('kthvalue', (S,), (2, 0, True,), 'keepdim_dim_1d', (), [1]),
        ('kthvalue', (), (1,), 'scalar', (), ()),
        ('kthvalue', (), (1, 0,), 'scalar_dim', (), [1]),
        ('kthvalue', (), (1, 0, True), 'scalar_keepdim_dim', (), [1]),
        ('quantile', (S, S, S), (0.5,)),
        ('quantile', (S, S, S), (0.5, 0), 'dim', (), [1]),
        ('quantile', (S, S, S), (0.5, None, True), 'keepdim'),
        ('quantile', (S, S, S), (0.5, 0, True), 'keepdim_dim', (), [1]),
        ('quantile', (), (0.5,), 'scalar'),
        ('nanquantile', (S, S, S), (0.5,)),
        ('nanquantile', (S, S, S), (0.5, 0), 'dim', (), [1]),
        ('nanquantile', (S, S, S), (0.5, None, True), 'keepdim'),
        ('nanquantile', (S, S, S), (0.5, 0, True), 'keepdim_dim', (), [1]),
        ('nanquantile', (), (0.5,), 'scalar'),
        ('median', (S, S, S), NO_ARGS),
        ('median', (S, S, S), (1,), 'dim', (), [0]),
        ('median', (S, S, S), (1,), 'dim_alert_nondeterministic', (), [0],
            [expectedAlertNondeterministic('median CUDA with indices output', 'cuda')]),
        ('median', (S, S, S), (1, True,), 'keepdim_dim', (), [0]),
        ('median', (), NO_ARGS, 'scalar'),
        ('median', (), (0,), 'scalar_dim', (), [0]),
        ('median', (), (0, True,), 'scalar_keepdim_dim', (), [0]),
        ('nanmedian', (S, S, S), NO_ARGS),
        ('nanmedian', (S, S, S), (1,), 'dim', (), [0]),
        ('nanmedian', (S, S, S), (1, True,), 'keepdim_dim', (), [0]),
        ('nanmedian', (), NO_ARGS, 'scalar'),
        ('nanmedian', (), (0,), 'scalar_dim', (), [0]),
        ('nanmedian', (), (0, True,), 'scalar_keepdim_dim', (), [0]),
        ('mode', (S, S, S), NO_ARGS),
        ('mode', (S, S, S), (1,), 'dim', (), [0]),
        ('mode', (S, S, S), (1, True,), 'keepdim_dim', (), [0]),
        ('mode', (), NO_ARGS, 'scalar'),
        ('mode', (), (0,), 'scalar_dim', (), [0]),
        ('mode', (), (0, True,), 'scalar_keepdim_dim', (), [0]),
        ('sum', (S, S, S), NO_ARGS),
        ('sum', (S, S, S), (1,), 'dim', (), [0]),
        ('sum', (S, S, S), (1, True,), 'keepdim_dim', (), [0]),
        ('sum', (), NO_ARGS, 'scalar'),
        ('sum', (), (0,), 'scalar_dim', (), [0]),
        ('sum', (), (0, True,), 'scalar_keepdim_dim', (), [0]),
        ('sum', (S, S, S), ([1, 2],), 'multi_dim'),
        ('sum', (S, S, S), ([1, 2], True,), 'multi_dim_keepdim'),
        ('nansum', (S, S, S), NO_ARGS),
        ('nansum', (S, S, S), (1,), 'dim', (), [0]),
        ('nansum', (S, S, S), (1, True,), 'keepdim_dim', (), [0]),
        ('nansum', (), NO_ARGS, 'scalar'),
        ('nansum', (), (0,), 'scalar_dim', (), [0]),
        ('nansum', (), (0, True,), 'scalar_keepdim_dim', (), [0]),
        ('nansum', (S, S, S), ([1, 2],), 'multi_dim'),
        ('nansum', (S, S, S), ([1, 2], True,), 'multi_dim_keepdim'),
        ('prod', (S, S, S), NO_ARGS),
        ('prod', (S, S, S), (1,), 'dim', (), [0]),
        ('prod', (S, S, S), (1, True,), 'keepdim_dim', (), [0]),
        ('prod', (), NO_ARGS, 'scalar'),
        ('prod', (), (0,), 'scalar_dim', (), [0]),
        ('prod', (), (0, True,), 'scalar_keepdim_dim', (), [0]),
        ('prod', prod_zeros(S, [0, 1]), NO_ARGS, 'zerodims2'),
        ('prod', prod_zeros(S, [0, 2]), NO_ARGS, 'zerodims1'),
        ('prod', prod_zeros(S, [1, 2]), NO_ARGS, 'zerodims0'),
        ('prod', prod_zeros(S, [0, 1]), (1,), 'zeros_dims2', (), [0]),
        ('prod', prod_zeros(S, [0, 2]), (1,), 'zeros_dims1', (), [0]),
        ('prod', prod_zeros(S, [1, 2]), (1,), 'zeros_dims0', (), [0]),
        ('prod', prod_zeros(S, [0, 1]), (1, True), 'keepdim_zeros_dims2', (), [0]),
        ('prod', prod_zeros(S, [0, 2]), (1, True), 'keepdim_zeros_dims1', (), [0]),
        ('prod', prod_zeros(S, [1, 2]), (1, True), 'keepdim_zeros_dims0', (), [0]),
        ('prod', prod_single_zero(S), NO_ARGS, 'single_zero'),
        ('prod', (torch.tensor(0., requires_grad=True)), NO_ARGS, 'scalar_zero'),
        ('prod', (torch.tensor(0., requires_grad=True)), (0,), 'scalar_dim_zero', (), [0]),
        ('prod', (torch.tensor(0., requires_grad=True)), (0, True,), 'scalar_keepdim_dim_zero', (), [0]),
        ('var', (S, S, S), NO_ARGS, '', (True,)),
        ('var', (S, S, S), (1,), 'dim', (True,), [0]),
        ('var', (S, S, S), (1, True, True), 'keepdim_dim', (True,), [0]),
        ('var', (S,), (0,), 'dim_1d', (True,), [0]),
        ('var', (S,), (0, True, True), 'keepdim_dim_1d', (True,), [0]),
        ('std', (S, S, S), NO_ARGS, '', (True,)),
        ('std', (S, S, S), (1,), 'dim', (True,), [0]),
        ('std', (S, S, S), (1, True, True), 'keepdim_dim', (True,), [0]),
        ('std', (S,), (0,), 'dim_1d', (True,), [0]),
        ('std', (S,), (0, True, True), 'keepdim_dim_1d', (True,), [0]),
        ('var_mean', (S, S, S), NO_ARGS, ''),
        ('var_mean', (S, S, S), (1,), 'dim', [0]),
        ('var_mean', (S, S, S), (1, True, True), 'keepdim_dim', [0]),
        ('var_mean', (S,), (0,), 'dim_1d', [0]),
        ('var_mean', (S,), (0, True, True), 'keepdim_dim_1d', [0]),
        ('std_mean', (S, S, S), NO_ARGS, ''),
        ('std_mean', (S, S, S), (1,), 'dim', [0]),
        ('std_mean', (S, S, S), (1, True, True), 'keepdim_dim', [0]),
        ('std_mean', (S,), (0,), 'dim_1d', [0]),
        ('std_mean', (S,), (0, True, True), 'keepdim_dim_1d', [0]),
        ('renorm', (S, S, S), (2, 1, 0.5), 'dim', (), [1]),
        ('renorm', (S, S, S), (1, 2, 3), 'norm_1'),
        ('renorm', (S, S, S), (inf, 2, 0.5), 'norm_inf'),
        ('repeat', (S,), (2,), 'single_number'),
        ('repeat', (), (2, 3), 'scalar'),
        ('repeat', (2, 2), (3, 2)),
        ('repeat', (2, 2), (1, 3, 1, 2), 'unsqueeze'),
        ('repeat', (S, S), (1, 1), 'keepdim0'),
        ('repeat', (S, S), (3, 1, 1), 'keepdim1'),
        ('repeat', (S,), (0, ), 'zero_dim'),
        ('repeat', (S,), (0, 2), 'zero_dim_multi'),
        ('logcumsumexp', (S, S, S), (0,), 'dim0', (), [0]),
        ('logcumsumexp', (S, S, S), (1,), 'dim1', (), [0]),
        ('logcumsumexp', (), (0,), 'dim0_scalar', (), [0]),
        ('cummax', (S, S, S), (0,), 'dim0', (), [0]),
        ('cummax', (S, S, S), (1,), 'dim1', (), [0]),
        ('cummax', (), (0,), 'dim0_scalar', (), [0]),
        ('cummin', (S, S, S), (0,), 'dim0', (), [0]),
        ('cummin', (S, S, S), (1,), 'dim1', (), [0]),
        ('cummin', (), (0,), 'dim0_scalar', (), [0]),
        ('cumsum', (S, S, S), (0,), 'dim0', (), [0]),
        ('cumsum', (S, S, S), (1,), 'dim1', (), [0]),
        ('cumsum', (S, S, S), (1,), 'dim1_cast', (), [0], (), ident, {'dtype': torch.float64}),
        ('cumsum', (), (0,), 'dim0_scalar', (), [0]),
        ('cumprod', (S, S, S), (0,)),
        ('cumprod', (S, S, S), (1,), 'dim1', (), [0]),
        ('cumprod', (), (0,), 'scalar'),
        ('cumprod', (torch.tensor(0., requires_grad=True)), (0,), 'scalar_zeros'),
        ('cumprod', prod_zeros(S, [0, 1]), (1,), 'zeros_dim2', (), [0]),
        ('cumprod', prod_zeros(S, [0, 2]), (1,), 'zeros_dim1', (), [0]),
        ('cumprod', prod_zeros(S, [1, 2]), (1,), 'zeros_dim0', (), [0]),
        ('cumprod', prod_zeros(S, [1, 2]), (1,), 'zeros_dim0_cast', (), [0], (), ident, {'dtype': torch.float64}),
        ('log_softmax', (S, S, S), (1, torch.float64,), 'kwarg_dtype_would_break_jit_loader', (True,)),
        ('unfold', (), (0, 1, 1), 'scalar', (), [0]),
        ('unfold', (S, S, S, S), (0, 3, 1), '4d_dim0_step1', (), [0]),
        ('unfold', (S, S, S, S), (1, 3, 1), '4d_dim1_step1', (), [0]),
        ('unfold', (S, S, S, S), (2, 3, 1), '4d_dim2_step1', (), [0]),
        ('unfold', (S, S, S, S), (3, 3, 1), '4d_dim3_step1', (), [0]),
        ('unfold', (S, S, S, S), (0, 3, 2), '4d_dim0_step2', (), [0]),
        ('unfold', (S, S, S, S), (1, 3, 2), '4d_dim1_step2', (), [0]),
        ('unfold', (S, S, S, S), (2, 3, 2), '4d_dim2_step2', (), [0]),
        ('unfold', (S, S, S, S), (3, 3, 2), '4d_dim3_step2', (), [0]),
        ('unfold', (S, S, S, S), (0, 4, 1), '4d_dim0_size4', (), [0]),
        ('unfold', (S, S, S, S), (1, 4, 1), '4d_dim1_size4', (), [0]),
        ('unfold', (S, S, S, S), (2, 4, 1), '4d_dim2_size4', (), [0]),
        ('unfold', (S, S, S, S), (3, 4, 1), '4d_dim3_size4', (), [0]),
        ('unfold', (M,), (0, 3, 1), '1d_step1', (), [0]),
        ('unfold', (M,), (0, 3, 2), '1d_step2', (), [0]),
        ('unfold', (M,), (0, 3, 3), '1d_step3', (), [0]),
        ('unfold', (1000,), (0, 3, 11), '1d_step_gt_size', (), [0]),
        ('unfold', (1000,), (0, 2, 27), '1d_step_gt_size2', (), [0]),
        ('unfold', (10, 10), (0, 1, 2), '2d_step_gt_size', (), [0]),
        ('unfold', (10, 10), (1, 2, 3), '2d_step_gt_size2', (), [0]),
        ('unfold', (10, 10), (1, 2, 2), '2d_step_ge_size2', (), [0]),
        ('unfold', (S, S, S), (2, 3, 2), 'lastdim', (), [0]),
        ('addmm', (S, M), ((S, S), (S, M)), '', (True, ['aten::add', 'aten::mm'])),
        ('addmm', (1,), ((S, S), (S, M)), 'broadcast_lhs', (True, ['aten::add', 'aten::mm'])),
        ('addmm', (S, M), ((S, S), (S, M)), 'coef', (True,), (), (), ident, {'beta': 0.2, 'alpha': 0.6}),
        ('addmm', (1,), ((S, S), (S, M)), 'broadcast_lhs_coef', (True,), (), (), ident, {'beta': 0.2, 'alpha': 0.6}),
        ('addmm', (), ((S, S), (S, M)), 'scalar_broadcast_lhs', (True, ['aten::add', 'aten::mm'])),
        ('addmm', (), ((S, S), (S, M)), 'scalar_broadcast_lhs_coef', (True,), (), (), ident, {'beta': 0.2, 'alpha': 0.6}),
        ('addbmm', (S, M), ((S, S, S), (S, S, M)),),
        ('addbmm', (1,), ((S, S, S), (S, S, M)), 'broadcast_lhs'),
        ('addbmm', (S, M), ((S, S, S), (S, S, M)), 'coef', (), (), (), ident, {'beta': 0.2, 'alpha': 0.6}),
        ('addbmm', (1,), ((S, S, S), (S, S, M)), 'broadcast_lhs_coef', (),
         (), (), ident, {'beta': 0.2, 'alpha': 0.6}),
        ('addbmm', (), ((S, S, S), (S, S, M)), 'scalar_broadcast_lhs'),
        ('addbmm', (), ((S, S, S), (S, S, M)), 'scalar_broadcast_lhs_coef', (), (), (), ident,
         {'beta': 0.2, 'alpha': 0.6}),
        ('baddbmm', (S, S, M), ((S, S, S), (S, S, M)),),
        ('baddbmm', (1,), ((S, S, S), (S, S, M)), 'broadcast_lhs'),
        ('baddbmm', (S, S, M), ((S, S, S), (S, S, M)), 'coef', (), (), (), ident, {'beta': 0.2, 'alpha': 0.6}),
        ('baddbmm', (1,), ((S, S, S), (S, S, M)), 'broadcast_lhs_coef', (),
         (), (), ident, {'beta': 0.2, 'alpha': 0.6}),
        ('baddbmm', (), ((S, S, S), (S, S, M)), 'scalar_broadcast_lhs'),
        ('baddbmm', (), ((S, S, S), (S, S, M)), 'scalar_broadcast_lhs_coef', (), (), (), ident,
         {'beta': 0.2, 'alpha': 0.6}),
        ('addmv', (S,), ((S, M), (M,)),),
        ('addmv', (1,), ((S, M), (M,)), 'broadcast_lhs'),
        ('addmv', (S,), ((S, M), (M,)), 'coef', (), (), (), ident, {'beta': 0.2, 'alpha': 0.6}),
        ('addmv', (1,), ((S, M), (M,)), 'broadcast_lhs_coef', (), (), (), ident, {'beta': 0.2, 'alpha': 0.6}),
        ('addmv', (), ((S, M), (M,)), 'scalar_broadcast_lhs'),
        ('addmv', (), ((S, M), (M,)), 'scalar_broadcast_lhs_coef', (), (), (), ident, {'beta': 0.2, 'alpha': 0.6}),
        ('addr', (S, M), ((S,), (M,)),),
        ('addr', (), ((S,), (M,)), 'broadcast_lhs'),
        ('addr', (S, M), ((S,), (M,)), 'coef', (), (), (), ident, {'beta': 0.2, 'alpha': 0.6}),
        ('addr', (), ((S,), (M,)), 'broadcast_lhs_coef', (), (), (), ident, {'beta': 0.2, 'alpha': 0.6}),
        ('dot', (L,), ((L,),), '', (True,)),
        ('vdot', (L,), ((L,),),),
        ('mm', (S, M), ((M, S),), '', (True,)),
        ('bmm', (M, S, M), ((M, M, S),), '', (True,)),
        ('mv', (S, M), ((M,),), '', (True,)),
        ('ger', (S,), ((M,),)),
        ('inner', (S,), ((S,),), "1d_1d", (False,)),
        ('inner', (), ((S, S),), "scalar_2d", (False,)),
        ('matmul', (L,), ((L,),), '', (True,)),
        ('matmul', (S, M), ((M,),), "2d_1d", (True,)),
        ('matmul', (M,), ((M, S),), "1d_2d", (True,)),
        ('matmul', (S, M), ((M, S),), "2d_2d", (True,)),
        ('matmul', (S, S, M), ((M,),), "3d_1d", (True,)),
        ('matmul', (S, S, M), ((M, S),), "3d_2d", (True,)),
        ('matmul', (M,), ((S, M, S),), "1d_3d", (True,)),
        ('matmul', (S, M), ((S, M, S),), "2d_3d", (True,)),
        ('matmul', (S, S, M, M), ((S, S, M, S),), "4d_4d", (True,)),
        ('matmul', (S, S, M, M), ((M,),), "4d_1d", (True,)),
        ('matmul', (M,), ((S, S, M, S),), "1d_4d", (True,)),
        ('matrix_power', (S, S), [2], "n=2"),
        ('matrix_power', (S, S, S), [3], "n=3"),
        ('matrix_power', (S, S, S), [1], "n=1"),
        ('matrix_power', (S, S, S), [0], "n=0"),
        ('matrix_power', lambda dtype, device: random_fullrank_matrix_distinct_singular_value(S), [-1], "n=-1", (),
         NO_ARGS, [skipCPUIfNoLapack, skipCUDAIfNoMagma]),
        ('matrix_power', lambda dtype, device: random_fullrank_matrix_distinct_singular_value(S), [-3], "n=-3", (),
         NO_ARGS, [skipCPUIfNoLapack, skipCUDAIfNoMagma]),
        ('matrix_power', lambda dtype, device: random_fullrank_matrix_distinct_singular_value(S, S), [-2], "n=-2", (),
         NO_ARGS, [skipCPUIfNoLapack, skipCUDAIfNoMagma]),
        ('matrix_exp', (S, S), NO_ARGS, "single_matrix"),
        ('matrix_exp', (S, S, S), NO_ARGS, "batch_of_matrices"),
        ('mvlgamma', torch.empty(S,).uniform_(0.5, 1), [1], "p=1"),
        ('mvlgamma', torch.empty(S,).uniform_(1, 2), [2], "p=2"),
        ('mvlgamma', torch.empty(S, S).uniform_(1.5, 3), [3], "p=3"),
        ('mvlgamma', torch.empty(S, S).uniform_(2.5, 5), [5], "p=5"),
        ('addcmul', (S, S), ((S, S), (S, S)), '', (True,)),
        ('addcmul', (S, S), ((S, 1), (1, S)), 'broadcast_rhs', (True,)),
        ('addcmul', (1,), ((S, S, 1), (1, S)), 'broadcast_all', (True,)),
        ('addcmul', (S, S), ((S, S), (S, S)), 'scale', (True,), (), (), ident, {'value': 0.5}),
        ('addcmul', (S, S), ((S, 1), (1, S)), 'scale_broadcast_rhs', (True,), (), (), ident, {'value': 0.5}),
        ('addcmul', (1,), ((S, S, 1), (1, S)), 'scale_broadcast_all', (True,), (), (), ident, {'value': 0.5}),
        ('addcmul', (), ((), ()), 'scalar', (True,)),
        ('addcmul', (S, S), ((), ()), 'scalar_broadcast_rhs', (True,)),
        ('addcmul', (), ((S, S, 1), (1, S)), 'scalar_broadcast_lhs', (True,)),
        ('addcmul', (), ((), ()), 'scalar_scale', (True,), (), (), ident, {'value': 0.5}),
        ('addcmul', (S, S), ((), ()), 'scalar_scale_broadcast_rhs', (True,), (), (), ident, {'value': 0.5}),
        ('addcmul', (), ((S, S, 1), (1, S)), 'scalar_scale_broadcast_lhs', (True,), (), (), ident, {'value': 0.5}),
        ('addcdiv', (S, S), ((S, S), (S, S))),
        ('addcdiv', (S, S), ((S, 1), (1, S)), 'broadcast_rhs'),
        ('addcdiv', (1,), ((S, S, 1), (1, S)), 'broadcast_all'),
        ('addcdiv', (S, S), ((S, S), (S, S)), 'scale', (), (), (), ident, {'value': 0.5}),
        ('addcdiv', (S, S), ((S, 1), (1, S)), 'scale_broadcast_rhs', (), (), (), ident, {'value': 0.5}),
        ('addcdiv', (1,), ((S, S, 1), (1, S)), 'scale_broadcast_all', (), (), (), ident, {'value': 0.5}),
        ('addcdiv', (), ((), ()), 'scalar'),
        ('addcdiv', (S, S), ((), ()), 'scalar_broadcast_rhs'),
        ('addcdiv', (), ((S, S, 1), (1, S)), 'scalar_broadcast_lhs'),
        ('addcdiv', (), ((), ()), 'scalar_scale', (), (), (), ident, {'value': 0.5}),
        ('addcdiv', (S, S), ((), ()), 'scalar_scale_broadcast_rhs', (), (), (), ident, {'value': 0.5}),
        ('addcdiv', (), ((S, S, 1), (1, S)), 'scalar_scale_broadcast_lhs', (), (), (), ident, {'value': 0.5}),
        ('zero_', (S, S, S), NO_ARGS),
        ('zero_', (), NO_ARGS, 'scalar'),
        ('logaddexp', (S, S), ((S, S),)),
        ('logaddexp2', (S, S), ((S, S),)),
        ('logsumexp', (S, S), (1,), '', (True,)),
        ('logsumexp', (), (0,), 'scalar', (True,)),
        ('norm', (S, S), (), 'default'),
        ('norm', (S, S), (2,), '2'),
        ('norm', (S, S), (0,), '0'),
        ('norm', (S, S), (0.5,), '0_5'),
        ('norm', (S, S), (1,), '1'),
        ('norm', (S, S), (3,), '3'),
        ('norm', (S, S), (inf,), 'inf'),
        ('norm', (S, S), (-inf,), '-inf'),
        ('norm', (S, S), ('fro',), 'fro_default'),
        ('norm', (S, S), ('fro', [0, 1],), 'fro'),
        ('norm', (S, S), ('nuc',), 'nuc', (), NO_ARGS, [skipCPUIfNoLapack, skipCUDAIfNoMagma]),
        ('norm', (S, S, S), ('nuc', [1, 2]), 'nuc_batched', (), NO_ARGS, [skipCPUIfNoLapack, skipCUDAIfNoMagma]),
        ('norm', (S, S), (-1,), 'neg_1'),
        ('norm', (S, S), (-2,), 'neg_2'),
        ('norm', (S, S), (-0.5,), 'neg_0_5'),
        ('norm', (S, S), (-1.5,), 'neg_1_5'),
        ('norm', (S, S), (-2, 1,), 'neg_2_2_dim', (), [1]),
        ('norm', (S, S), (-1, 1,), 'neg_1_2_dim', (), [1]),
        ('norm', (S, S), (0, 1,), '0_2_dim', (), [1]),
        ('norm', (S, S), (1, 1,), '1_2_dim', (), [1]),
        ('norm', (S, S), (2, 1,), '2_2_dim', (), [1]),
        ('norm', (S, S), (3, 1,), '3_2_dim', (), [1]),
        ('norm', (S, S), (inf, 1,), 'inf_2_dim'),
        ('norm', torch.rand(S, S, S) + 5e-2, (1.5,), '1_5_default'),
        ('norm', (S, S, S), (2, 1), '2_dim', (), [1]),
        ('norm', (S, S, S), (3, 1), '3_dim', (), [1]),
        ('norm', torch.rand(S, S, S) + 5e-2, (1.5, 1), '1_5_dim', (), [1]),
        ('norm', (S, S, S), (2, 1, True), 'keepdim_2_dim', (), [1]),
        ('norm', (S, S, S), (3, 1, True), 'keepdim_3_dim', (), [1]),
        ('norm', torch.rand(S, S, S) + 5e-2, (1.5, 1, True), 'keepdim_1_5_dim', (), [1]),
        ('norm', (), (2, 0), '2_dim_scalar', (), [1]),
        ('norm', (), (3, 0), '3_dim_scalar', (), [1]),
        ('norm', (), (2, 0, True), 'keepdim_2_dim_scalar', (), [1]),
        ('norm', (), (3, 0, True), 'keepdim_3_dim_scalar', (), [1]),
        ('clone', (S, M, S), NO_ARGS),
        ('clone', (), NO_ARGS, 'scalar'),
        ('contiguous', (S, S), NO_ARGS, '', (True,)),
        ('contiguous', torch.randn(S, S).transpose(0, 1), NO_ARGS, 'not_contiguous', (True,)),
        ('dist', (S, S, S), ((S, S, S),)),
        ('dist', (S, S, S), ((S,),), 'broadcast_rhs'),
        ('dist', (S,), ((S, S, S),), 'broadcast_lhs'),
        ('dist', (S, 1, S), ((S, S),), 'broadcast_all'),
        ('dist', (), ((),), 'scalar'),
        ('dist', (S, S, S), ((),), 'scalar_broadcast_rhs'),
        ('dist', (), ((S, S, S),), 'scalar_broadcast_lhs'),
        ('dist', (S, S, S), ((S, S, S), 4), '4'),
        ('dist', (S, S, S), ((S,), 4), '4_broadcast_rhs'),
        ('dist', (S,), ((S, S, S), 4), '4_broadcast_lhs'),
        ('dist', (S, 1, S), ((S, S), 4), '4_broadcast_all'),
        ('dist', (), ((), 4), 'scalar_4'),
        ('dist', (S, S, S), ((), 4), 'scalar_4_broadcast_rhs'),
        ('dist', (), ((S, S, S), 4), 'scalar_4_broadcast_lhs'),
        ('diag', (M, M), NO_ARGS, '2d'),
        ('diag', (3, 5), NO_ARGS, '2d_wide'),
        ('diag', (3, 5), (2,), '2d_wide_pos'),
        ('diag', (3, 5), (-2,), '2d_wide_neg'),
        ('diag', (5, 3), NO_ARGS, '2d_tall'),
        ('diag', (5, 3), (2,), '2d_tall_pos'),
        ('diag', (5, 3), (-2,), '2d_tall_neg'),
        ('diag', (M,), NO_ARGS, '1d'),
        ('diag', (M, M), (1,), '2d_1'),
        ('diag', (M, M), (2,), '2d_2'),
        ('diag_embed', (S, S), NO_ARGS),
        ('diagonal', (M, M), NO_ARGS, '2d'),
        ('diagonal', (3, 5), NO_ARGS, '2d_wide'),
        ('diagonal', (3, 5), (2,), '2d_wide_pos'),
        ('diagonal', (3, 5), (-2,), '2d_wide_neg'),
        ('diagonal', (5, 3), NO_ARGS, '2d_tall'),
        ('diagonal', (5, 3), (2,), '2d_tall_pos'),
        ('diagonal', (5, 3), (-2,), '2d_tall_neg'),
        ('diagonal', (M, M), (1,), '2d_1'),
        ('diagonal', (M, M), (2,), '2d_2'),
        ('diagonal', (M, M, M), (1, 1, 2), '3d_1'),
        ('diagonal', (M, M, M), (2, 0, 1), '3d_2'),
        ('diagonal', (M, M, M), (-2, 0, 1), '3d_3'),
        ('tile', (S, S, S), ([S, S, S, S],), 'more_reps_dims', (False,)),
        ('tile', (S, S, S), ([S, S, S],), 'same_reps_dims', (False,)),
        ('tile', (S, S, S), ([S, M],), 'less_reps_dims', (False,)),
        ('tile', (S, S, S), ([S, S, 0],), 'zero_rep_dim', (False,)),
        ('tile', (), ([S, S, S],), 'empty_tensor', (False,)),
        ('tril', (M, M), NO_ARGS),
        ('tril', (M, M), (2,), 'idx'),
        ('tril', (S, M, M), NO_ARGS, 'batched'),
        ('tril', (S, M, M), (2,), 'batched_idx'),
        ('tril', (3, 3, S, S), NO_ARGS, 'more_batched'),
        ('triu', (M, M), NO_ARGS),
        ('triu', (M, M), (2,), 'idx'),
        ('triu', (S, M, M), NO_ARGS, 'batched'),
        ('triu', (S, M, M), (2,), 'batched_idx'),
        ('triu', (3, 3, S, S), NO_ARGS, 'more_batched'),
        ('trace', (M, M), NO_ARGS),
        ('cross', (S, 3), ((S, 3),)),
        ('cross', (S, 3, S), ((S, 3, S), 1), 'dim'),
        ('index_select', (S, S, S), (0, index_variable(2, S)), 'dim', (), [0]),
        ('index_select', (), (0, torch.tensor([0], dtype=torch.int64)), 'scalar_mixed_dim', (), [0]),
        ('index_select', (), (0, torch.tensor(0, dtype=torch.int64)), 'scalar_dim', (), [0]),
        ('index_add', (S, S), (0, index_variable(2, S), (2, S)), 'dim', (), [0]),
        ('index_add', (), (0, torch.tensor([0], dtype=torch.int64), (1,)), 'scalar_input_dim', (), [0]),
        ('index_add', (), (0, torch.tensor(0, dtype=torch.int64), ()), 'scalar_all_dim', (), [0]),
        ('index_add', (S, S), (0, index_variable(2, S), (2, S)), 'alert_nondeterministic', (), [0],
            [expectedAlertNondeterministic('index_add_cuda_', 'cuda')]),
        ('index_copy', (S, S), (0, index_perm_variable(2, S), (2, S)), 'dim', (), [0]),
        ('index_copy', (S, S), (0, index_perm_variable(2, S), (2, S)), 'dim_alert_nondeterministic', (), [0],
            [expectedAlertNondeterministic('index_copy')]),
        ('index_copy', (), (0, torch.tensor([0], dtype=torch.int64), (1,)), 'scalar_input_dim', (), [0]),
        ('index_copy', (), (0, torch.tensor(0, dtype=torch.int64), ()), 'scalar_all_dim', (), [0]),
        ('index_fill', (S, S), (0, index_variable(2, S), 2), 'dim', (), [0]),
        ('index_fill', (S, S), (0, index_variable(2, S), ()), 'variable_dim', (), [0]),
        ('index_fill', (S, S), (0, torch.tensor(0, dtype=torch.int64), 2), 'scalar_index_dim', (), [0]),
        ('index_fill', (), (0, torch.tensor([0], dtype=torch.int64), 2), 'scalar_input_dim', (), [0]),
        ('index_fill', (), (0, torch.tensor(0, dtype=torch.int64), 2), 'scalar_both_dim', (), [0]),
        ('inverse', lambda dtype, device: random_fullrank_matrix_distinct_singular_value(S, dtype=dtype).to(device),
            NO_ARGS, '', (), NO_ARGS, [skipCPUIfNoLapack, skipCUDAIfNoMagma]),
        ('inverse', lambda dtype, device: random_fullrank_matrix_distinct_singular_value(S, 2, 3, dtype=dtype).to(device),
         NO_ARGS, 'batched', (), NO_ARGS, [skipCPUIfNoLapack, skipCUDAIfNoMagma]),
        ('det', (S, S), NO_ARGS, '', (), NO_ARGS, [skipCPUIfNoLapack, skipCUDAIfNoMagma]),
        ('det', (1, 1), NO_ARGS, '1x1', (), NO_ARGS, [skipCPUIfNoLapack, skipCUDAIfNoMagma]),
        ('det', lambda dtype, device: random_symmetric_matrix(S), NO_ARGS, 'symmetric', (),
            NO_ARGS, [skipCPUIfNoLapack, skipCUDAIfNoMagma]),
        ('det', lambda dtype, device: random_symmetric_psd_matrix(S),
            NO_ARGS, 'symmetric_psd', (), NO_ARGS, [skipCPUIfNoLapack, skipCUDAIfNoMagma]),
        ('det', lambda dtype, device: random_symmetric_pd_matrix(S),
            NO_ARGS, 'symmetric_pd', (), NO_ARGS, [skipCPUIfNoLapack, skipCUDAIfNoMagma]),
        ('det', lambda dtype, device: random_square_matrix_of_rank(S, S - 2),
            NO_ARGS, 'dim2_null', (), NO_ARGS, [skipCPUIfNoLapack, skipCUDAIfNoMagma]),
        ('det', lambda dtype, device: random_square_matrix_of_rank(S, 1), NO_ARGS, 'rank1', (),
            NO_ARGS, [skipCPUIfNoLapack, skipCUDAIfNoMagma]),
        ('det', lambda dtype, device: random_square_matrix_of_rank(S, 2), NO_ARGS, 'rank2', (),
            NO_ARGS, [skipCPUIfNoLapack, skipCUDAIfNoMagma]),
        ('det', lambda dtype, device: random_fullrank_matrix_distinct_singular_value(S), NO_ARGS,
         'distinct_singular_values', (), NO_ARGS, [skipCPUIfNoLapack, skipCUDAIfNoMagma]),
        ('det', (3, 3, S, S), NO_ARGS, 'batched', (), NO_ARGS, [skipCPUIfNoLapack, skipCUDAIfNoMagma]),
        ('det', (3, 3, 1, 1), NO_ARGS, 'batched_1x1', (), NO_ARGS, [skipCPUIfNoLapack, skipCUDAIfNoMagma]),
        ('det', lambda dtype, device: random_symmetric_matrix(S, 3),
            NO_ARGS, 'batched_symmetric', (), NO_ARGS, [skipCPUIfNoLapack, skipCUDAIfNoMagma]),
        ('det', lambda dtype, device: random_symmetric_psd_matrix(S, 3),
            NO_ARGS, 'batched_symmetric_psd', (), NO_ARGS, [skipCPUIfNoLapack, skipCUDAIfNoMagma]),
        ('det', lambda dtype, device: random_symmetric_pd_matrix(S, 3),
            NO_ARGS, 'batched_symmetric_pd', (), NO_ARGS, [skipCPUIfNoLapack, skipCUDAIfNoMagma]),
        ('det', lambda dtype, device: random_fullrank_matrix_distinct_singular_value(S, 3, 3), NO_ARGS,
         'batched_distinct_singular_values', (), NO_ARGS, [skipCPUIfNoLapack, skipCUDAIfNoMagma]),
        # For `logdet` and `slogdet`, the function at det=0 is not smooth.
        # We need to exclude tests with det=0 (e.g. dim2_null, rank1, rank2) and use
        # `make_nonzero_det` to make the random matrices have nonzero det. For
        # `logdet`, we also set `make_nonzero_det(matrix, sign=1)` to make the
        # matrix have positive det.
        ('logdet', lambda dtype, device: make_nonzero_det(torch.randn(S, S), 1),
            NO_ARGS, '', (), NO_ARGS, [skipCPUIfNoLapack, skipCUDAIfNoMagma]),
        ('logdet', lambda dtype, device: make_nonzero_det(torch.randn(1, 1), 1),
            NO_ARGS, '1x1', (), NO_ARGS, [skipCPUIfNoLapack, skipCUDAIfNoMagma]),
        ('logdet', lambda dtype, device: make_nonzero_det(random_symmetric_matrix(S), 1), NO_ARGS,
         'symmetric', (), NO_ARGS, [skipCPUIfNoLapack, skipCUDAIfNoMagma]),
        ('logdet', lambda dtype, device: make_nonzero_det(random_symmetric_pd_matrix(S), 1), NO_ARGS,
         'symmetric_pd', (), NO_ARGS, [skipCPUIfNoLapack, skipCUDAIfNoMagma]),
        ('logdet', lambda dtype, device: make_nonzero_det(random_fullrank_matrix_distinct_singular_value(S), 1, 0), NO_ARGS,
         'distinct_singular_values', (), NO_ARGS, [skipCPUIfNoLapack, skipCUDAIfNoMagma]),
        ('logdet', lambda dtype, device: make_nonzero_det(torch.randn(3, 3, S, S), 1),
            NO_ARGS, 'batched', (), NO_ARGS, [skipCPUIfNoLapack, skipCUDAIfNoMagma]),
        ('logdet', lambda dtype, device: make_nonzero_det(torch.randn(3, 3, 1, 1), 1),
            NO_ARGS, 'batched_1x1', (), NO_ARGS, [skipCPUIfNoLapack, skipCUDAIfNoMagma]),
        ('logdet', lambda dtype, device: make_nonzero_det(random_symmetric_matrix(S, 3), 1), NO_ARGS,
         'batched_symmetric', (), NO_ARGS, [skipCPUIfNoLapack, skipCUDAIfNoMagma]),
        ('logdet', lambda dtype, device: make_nonzero_det(random_symmetric_pd_matrix(S, 3), 1), NO_ARGS,
         'batched_symmetric_pd', (), NO_ARGS, [skipCPUIfNoLapack, skipCUDAIfNoMagma]),
        ('logdet', lambda dtype, device: make_nonzero_det(random_fullrank_matrix_distinct_singular_value(S, 3), 1, 0), NO_ARGS,
         'batched_distinct_singular_values', (), NO_ARGS, [skipCPUIfNoLapack, skipCUDAIfNoMagma]),
        ('slogdet', lambda dtype, device: make_nonzero_det(torch.randn(1, 1), 1), NO_ARGS,
         '1x1_pos_det', (), NO_ARGS, [skipCPUIfNoLapack, skipCUDAIfNoMagma], itemgetter(1)),
        ('slogdet', lambda dtype, device: make_nonzero_det(torch.randn(1, 1), -1), NO_ARGS,
         '1x1_neg_det', (), NO_ARGS, [skipCPUIfNoLapack, skipCUDAIfNoMagma], itemgetter(1)),
        ('slogdet', lambda dtype, device: make_nonzero_det(torch.randn(S, S), 1), NO_ARGS,
         'pos_det', (), NO_ARGS, [skipCPUIfNoLapack, skipCUDAIfNoMagma], itemgetter(1)),
        ('slogdet', lambda dtype, device: make_nonzero_det(torch.randn(S, S), -1), NO_ARGS,
         'neg_det', (), NO_ARGS, [skipCPUIfNoLapack, skipCUDAIfNoMagma], itemgetter(1)),
        ('slogdet', lambda dtype, device: make_nonzero_det(random_symmetric_matrix(S)), NO_ARGS,
         'symmetric', (), NO_ARGS, [skipCPUIfNoLapack, skipCUDAIfNoMagma], itemgetter(1)),
        ('slogdet', lambda dtype, device: random_symmetric_pd_matrix(S), NO_ARGS,
         'symmetric_pd', (), NO_ARGS, [skipCPUIfNoLapack, skipCUDAIfNoMagma], itemgetter(1)),
        ('slogdet', lambda dtype, device: random_fullrank_matrix_distinct_singular_value(S), NO_ARGS,
         'distinct_singular_values', (), NO_ARGS, [skipCPUIfNoLapack, skipCUDAIfNoMagma], itemgetter(1)),
        ('slogdet', lambda dtype, device: make_nonzero_det(torch.randn(3, 3, 1, 1), -1), NO_ARGS,
         'batched_1x1_neg_det', (), NO_ARGS, [skipCPUIfNoLapack, skipCUDAIfNoMagma], itemgetter(1)),
        ('slogdet', lambda dtype, device: make_nonzero_det(torch.randn(3, 3, S, S), 1), NO_ARGS,
         'batched_pos_det', (), NO_ARGS, [skipCPUIfNoLapack, skipCUDAIfNoMagma], itemgetter(1)),
        ('slogdet', lambda dtype, device: make_nonzero_det(random_symmetric_matrix(S, 3)), NO_ARGS,
         'batched_symmetric', (), NO_ARGS, [skipCPUIfNoLapack, skipCUDAIfNoMagma], itemgetter(1)),
        ('slogdet', lambda dtype, device: random_symmetric_pd_matrix(S, 3), NO_ARGS,
         'batched_symmetric_pd', (), NO_ARGS, [skipCPUIfNoLapack, skipCUDAIfNoMagma], itemgetter(1)),
        ('slogdet', lambda dtype, device: random_fullrank_matrix_distinct_singular_value(S, 3), NO_ARGS,
         'batched_distinct_singular_values', (), NO_ARGS, [skipCPUIfNoLapack, skipCUDAIfNoMagma], itemgetter(1)),
        ('qr', (S, S), (False,), 'square_single', (), NO_ARGS, [skipCPUIfNoLapack, skipCUDAIfNoMagma]),
        ('qr', (S, S - 2), (True,), 'tall_single' , (), NO_ARGS, [skipCPUIfNoLapack, skipCUDAIfNoMagma]),
        ('qr', (S - 2, S), (False,), 'wide_single' , (), NO_ARGS, [skipCPUIfNoLapack, skipCUDAIfNoMagma]),
        ('qr', (3, S, S), (False,), 'square_batched', (), NO_ARGS, [skipCPUIfNoLapack, skipCUDAIfNoMagma]),
        ('qr', (3, S, S - 2), (True,), 'tall_batched', (), NO_ARGS, [skipCPUIfNoLapack, skipCUDAIfNoMagma]),
        ('qr', (3, S - 2, S), (True,), 'wide_batched' , (), NO_ARGS, [skipCPUIfNoLapack, skipCUDAIfNoMagma]),
        ('qr', (3, 2, S, S), (False,), 'square_many_batched', (), NO_ARGS, [skipCPUIfNoLapack, skipCUDAIfNoMagma]),
        ('qr', (3, 2, S, S - 2), (True,), 'tall_many_batched', (), NO_ARGS, [skipCPUIfNoLapack, skipCUDAIfNoMagma]),
        ('qr', (3, 2, S - 2, S), (True,), 'wide_many_batched', (), NO_ARGS, [skipCPUIfNoLapack, skipCUDAIfNoMagma]),
        ('lu', (S, S), (True, False), 'square_single_no_info', (), NO_ARGS, [skipCPUIfNoLapack, skipCUDAIfNoMagma]),
        ('lu', (S, S), (True, True), 'square_single_with_info', (), NO_ARGS, [skipCPUIfNoLapack, skipCUDAIfNoMagma]),
        ('lu', (3, S, S), (True, False), 'square_batch_no_info', (), NO_ARGS, [skipCPUIfNoLapack, skipCUDAIfNoMagma]),
        ('lu', (3, S, S), (True, True), 'square_batch_with_info', (), NO_ARGS, [skipCPUIfNoLapack, skipCUDAIfNoMagma]),
        ('lu', (3, 3, S, S), (True, False), 'square_many_batches_no_info', (), NO_ARGS, [skipCPUIfNoLapack, skipCUDAIfNoMagma]),
        ('lu', (3, 3, S, S), (True, True), 'square_many_batches_with_info', (), NO_ARGS, [skipCPUIfNoLapack, skipCUDAIfNoMagma]),
        ('solve', (S, S), (lambda dtype, device: random_fullrank_matrix_distinct_singular_value(
            S, silent=True, dtype=dtype, device=device),), '', (), NO_ARGS, [skipCPUIfNoLapack, skipCUDAIfNoMagma]),
        ('solve', (S, S, S),
            (lambda dtype, device:
                random_fullrank_matrix_distinct_singular_value(S, S, silent=True, dtype=dtype, device=device),),
         'batched', (), NO_ARGS, [skipCPUIfNoLapack, skipCUDAIfNoMagma]),
        ('solve', (2, 3, S, S),
            (lambda dtype, device:
                random_fullrank_matrix_distinct_singular_value(S, 2, 3, silent=True, dtype=dtype, device=device),),
         'batched_dims', (), NO_ARGS, [skipCPUIfNoLapack, skipCUDAIfNoMagma]),
        ('solve', (2, 2, S, S),
            (lambda dtype, device:
                random_fullrank_matrix_distinct_singular_value(S, 1, silent=True, dtype=dtype, device=device),),
         'batched_broadcast_A', (), NO_ARGS, [skipCPUIfNoLapack, skipCUDAIfNoMagma]),
        ('solve', (1, S, S),
            (lambda dtype, device:
                random_fullrank_matrix_distinct_singular_value(S, 2, 2, silent=True, dtype=dtype, device=device),),
         'batched_broadcast_b', (), NO_ARGS, [skipCPUIfNoLapack, skipCUDAIfNoMagma]),
        ('fill_', (S, S, S), (1,), 'number'),
        ('fill_', (), (1,), 'number_scalar'),
        ('fill_', (S, S, S), ((),), 'variable'),
        ('eq_', (S, S, S), ((S, S, S),)),
        ('eq_', (S, S, S), ((1,),), 'broadcast_rhs'),
        ('eq_', (), ((),), 'scalar'),
        ('eq_', (S, S, S), ((),), 'scalar_broadcast_rhs'),
        ('ne_', (S, S, S), ((S, S, S),)),
        ('ne_', (S, S, S), ((1,),), 'broadcast_rhs'),
        ('ne_', (), ((),), 'scalar'),
        ('ne_', (S, S, S), ((),), 'scalar_broadcast_rhs'),
        ('gt_', (S, S, S), ((S, S, S),)),
        ('gt_', (S, S, S), ((1,),), 'broadcast_rhs'),
        ('gt_', (), ((),), 'scalar'),
        ('gt_', (S, S, S), ((),), 'scalar_broadcast_rhs'),
        ('ge_', (S, S, S), ((S, S, S),)),
        ('ge_', (S, S, S), ((1,),), 'broadcast_rhs'),
        ('ge_', (), ((),), 'scalar'),
        ('ge_', (S, S, S), ((),), 'scalar_broadcast_rhs'),
        ('lt_', (S, S, S), ((S, S, S),)),
        ('lt_', (S, S, S), ((1,),), 'broadcast_rhs'),
        ('lt_', (), ((),), 'scalar'),
        ('lt_', (S, S, S), ((),), 'scalar_broadcast_rhs'),
        ('le_', (S, S, S), ((S, S, S),)),
        ('le_', (S, S, S), ((1,),), 'broadcast_rhs'),
        ('le_', (), ((),), 'scalar'),
        ('le_', (S, S, S), ((),), 'scalar_broadcast_rhs'),
        ('eq_', (S, S, S), (0,), 'pyscalar'),
        ('ne_', (S, S, S), (0,), 'pyscalar'),
        ('gt_', (S, S, S), (0,), 'pyscalar'),
        ('ge_', (S, S, S), (0,), 'pyscalar'),
        ('le_', (S, S, S), (0,), 'pyscalar'),
        ('lt_', (), (0,), 'pyscalar'),
        ('eq_', (), (0,), 'pyscalar_scalar'),
        ('ne_', (), (0,), 'pyscalar_scalar'),
        ('gt_', (), (0,), 'pyscalar_scalar'),
        ('ge_', (), (0,), 'pyscalar_scalar'),
        ('lt_', (), (0,), 'pyscalar_scalar'),
        ('le_', (), (0,), 'pyscalar_scalar'),
        ('permute', (1, 2, 3, 4), (0, 2, 3, 1), '', (True,)),
        ('permute', (1, 2, 3, 4), (0, -2, -1, 1), 'neg_dim', (True,)),
        ('permute', (), (dont_convert(()),), 'scalar', (True,)),
        ('select', (S, S, S), (1, 2), 'dim', (), [0]),
        ('select', (S, S, S), (1, -1), 'wrap_dim', (), [0]),
        ('select', (S,), (0, 2), '1d'),
        ('narrow', (S, S, S), (1, 2, 2), 'dim', (), [0]),
        ('narrow', (S, S, S), (1, 0, 0), 'empty_dim', (), [0]),
        ('squeeze', (S, 1, S, 1), NO_ARGS, '', (True,)),
        ('squeeze', (1, 1, 1, 1), NO_ARGS, 'input_sizes_are_ones', (True,)),
        ('squeeze', (S, 1, S, 1), (1,), '1_dim', (True,), [0]),
        ('squeeze', (S, 1, S, 1), (2,), 'not_1_dim', (True,), [0]),
        ('squeeze', (), (0,), 'scalar', (True,), [0]),
        ('unsqueeze', (S, S, S), (0,), 'first', (True,), [0]),
        ('unsqueeze', (S, S, S), (1,), 'middle', (True,), [0]),
        ('unsqueeze', (S, S, S), (3,), 'last', (True,), [0]),
        ('unsqueeze', (), (0,), 'scalar', (True,), [0]),
        ('chunk', (S, S, S), (2,), '', (True, 'prim::ConstantChunk')),
        ('chunk', (S, S, S), (S, 1), 'dim', (True, 'prim::ConstantChunk'), [1]),
        ('split', (S, S, S), (2,), '', (True,)),
        ('split', (S, S, S), (S, 1), 'dim', (True,), [1]),
        ('split', (S, S, S), ([int(S / 3), S - int(S / 3) * 2, int(S / 3)],), 'size_list',
            (True, 'aten::split_with_sizes')),
        ('split', (S, S, S), ([int(S / 2), S - int(S / 2) * 2, int(S / 2)], 2), 'size_list_dim',
            (True, 'aten::split_with_sizes'), [1]),
        ('split_with_sizes', (S, S, S), ([int(S / 3), S - int(S / 3) * 2, int(S / 3)],), '', (True,)),
        ('split_with_sizes', (S, S, S), ([int(S / 3), S - int(S / 3), 0],), 'size_0', (True, )),
        ('split_with_sizes', (S, S, S), ([int(S / 3), S - int(S / 3) * 2, int(S / 3)],), 'dim', (True, ), [1]),
        ('tensor_split', (S, S, S), (3,), 'sections', (False,)),
        ('tensor_split', (S, S, S), (3, 1), 'sections_dim', (False,), [1]),
        ('tensor_split', (S, S, S), ([2, 4],), 'indices', (False,)),
        ('tensor_split', (S, S, S), ([2, 4], 1), 'indices_dim', (False,), [1]),
        ('gather', (M, S), (0, gather_variable((S, S), 1, M, True)), 'dim0', (), [0]),
        ('gather', (M, S), (1, gather_variable((M, S // 2), 0, S, True)), 'dim1', (), [0]),
        ('gather', (), (0, torch.tensor([0], dtype=torch.int64)), 'scalar_input', (), [0]),
        ('gather', (S,), (0, torch.tensor(0, dtype=torch.int64)), 'scalar_index', (), [0]),
        ('gather', (), (0, torch.tensor(0, dtype=torch.int64)), 'scalar_both', (), [0]),
        ('scatter', (M, S), (0, gather_variable((S, S), 1, M), (S, S)), 'dim0', (), [0]),
        ('scatter', (M, S), (1, gather_variable((M, S // 2), 0, S), (M, S // 2)), 'dim1', (), [0]),
        ('scatter', (), (0, torch.tensor(0, dtype=torch.int64), ()), 'scalartensor_all_dim0', (), [0]),
        ('scatter', (), (0, torch.tensor(0, dtype=torch.int64), 2.5), 'scalar_all_dim0', (), [0]),
        ('scatter_add', (M, S), (0, gather_variable((S, S), 1, M), (S, S)), 'dim0', (), [0]),
        ('scatter_add', (M, S), (1, gather_variable((M, S // 2), 0, S), (M, S // 2)), 'dim1', (), [0]),
        ('scatter_add', (), (0, torch.tensor(0, dtype=torch.int64), ()), 'scalar_all_dim0', (), [0]),
        ('scatter_add', (M, S), (0, gather_variable((S, S), 1, M), (S, S)), 'alert_nondeterministic', (), [0],
            [expectedAlertNondeterministic('scatter_add_cuda_kernel', 'cuda')]),
        ('masked_select', (M, M), (mask_not_all_zeros((M, M)),)),
        ('masked_select', (M, M), (mask_not_all_zeros((M,)),), 'broadcast_rhs'),
        ('masked_select', (M,), (mask_not_all_zeros((M, M)),), 'broadcast_lhs'),
        ('masked_select', (M, 1, M), (mask_not_all_zeros((M, M)),),
         'broadcast_all'),
        ('masked_select', (), (torch.tensor(1, dtype=torch.bool),), 'scalar'),
        ('masked_select', (M, M), (torch.tensor(1, dtype=torch.bool),), 'scalar_broadcast_rhs'),
        ('masked_select', (), (mask_not_all_zeros((M, M)),), 'scalar_broadcast_lhs'),
        ('masked_fill', (M, M), (torch.BoolTensor(M, M).bernoulli_(), 10)),
        ('masked_fill', (M, M), (torch.BoolTensor(M, M).bernoulli_(), ()), 'tensor'),
        ('masked_fill', (M,), (torch.BoolTensor(M, M).bernoulli_(), 10), 'broadcast_lhs'),
        ('masked_fill', (M, M), (torch.BoolTensor(M,).bernoulli_(), 10), 'broadcast_rhs'),
        ('masked_fill', (), (torch.tensor(0, dtype=torch.bool).bernoulli_(), 10), 'scalar'),
        ('masked_fill', (), (torch.tensor(0, dtype=torch.bool).bernoulli_(), ()),
         'scalar_variable'),
        ('masked_fill', (M, M), (torch.tensor(0, dtype=torch.bool).bernoulli_(), 10),
         'scalar_broadcast_rhs'),
        ('masked_scatter', (M, M), (torch.BoolTensor(M, M).bernoulli_(), (M, M))),
        ('masked_scatter', (M,), (torch.BoolTensor(M, M).bernoulli_(), (M, M)),
         'broadcast_lhs'),
        ('masked_scatter', (M, M), (torch.BoolTensor(M,).bernoulli_(), (M, M)),
         'broadcast_rhs'),
        ('masked_scatter', (M, M), (bernoulli_scalar(), (M, M)), 'scalar'),
        ('masked_scatter', (M, M), (bernoulli_scalar(), (M, M)),
         'scalar_broadcast_rhs'),
        ('maximum', (S, S), ((S, S),)),
        ('minimum', (S, S), ((S, S),)),
        ('resize_', (S, S, S), (torch.Size([S * S, S])), 'fewer_dims'),
        ('resize_', (), (dont_convert(()),), 'scalar'),
        ('resize_', (), (torch.Size([1, 1, 1])), 'scalar_to_dims'),
        ('resize_as_', (), (non_differentiable(torch.tensor(5.)),), 'scalar'),
        ('resize_as_', (), (non_differentiable(torch.randn((1, 1, 1))),), 'scalar_to_dims'),
        ('resize_as_', (S, S, S), (non_differentiable(torch.randn(S * S, S)),)),
        ('sort', (S, M, S), NO_ARGS),
        ('sort', (S, M, S), (1,), 'dim'),
        ('sort', (S, M, S), (1, True), 'dim_desc'),
        ('sort', (), NO_ARGS, 'scalar'),
        ('sort', (), (0,), 'dim_scalar'),
        ('sort', (), (0, True), 'dim_desc_scalar'),
        ('msort', (S, M, S), NO_ARGS),
        ('topk', (S, M, S), (3,)),
        ('topk', (S, M, S), (3, 1), 'dim', (), [1]),
        ('topk', (S, M, S), (3, 1, True), 'dim_desc', (), [1]),
        ('topk', (S, M, S), (3, 1, True, True), 'dim_desc_sort', (), [1]),
        ('topk', (), (1,), 'scalar'),
        ('topk', (), (1, 0), 'dim_scalar', (), [1]),
        ('topk', (), (1, 0, True), 'dim_desc_scalar', (), [1]),
        ('topk', (), (1, 0, True, True), 'dim_desc_sort_scalar', (), [1]),
        ('take', (S, S, S), (torch.LongTensor([[-3, 2], [20, 2]]),)),
        ('take', (S, S, S), (torch.tensor(0, dtype=torch.int64),), 'scalar_index'),
        ('take', (), (torch.LongTensor([0]),), 'scalar_data'),
        ('take', (), (torch.tensor(0, dtype=torch.int64),), 'scalar_both'),
        ('where', (M, M), (mask_not_all_zeros((M, M)), (M, M)), '', (True,)),
        ('where', (M, 1, M), (mask_not_all_zeros((M, M)), (M, M, 1)), 'broadcast_all', (True,)),
        ('where', (), (bernoulli_scalar(), ()), 'scalar', (True,)),
        ('where', (M, 1, M), (bernoulli_scalar(), (M, M, 1)), 'scalar_broadcast_mask', (True,)),
        ('where', (), (mask_not_all_zeros((M, M)), ()), 'scalar_broadcast_non_mask', (True,)),
        ('__getitem__', torch.randn(S, S, S), (dont_convert([1, 2]),)),
        ('__getitem__', torch.randn(S, S, S), (slice(0, 3),), 'slice'),
        ('__getitem__', torch.randn(S, S, S), (dont_convert([slice(0, 3), 1]),), 'slice_index'),
        ('__getitem__', torch.randn(S, S, S), (dont_convert([[0, 2, 3], [1, 3, 3], [0, 0, 2]]),), 'adv_index'),
        ('__getitem__', torch.randn(S, S, S), (dont_convert([[0, 0, 3], [1, 1, 3], [0, 0, 2]]),), 'adv_index_dup'),
        ('__getitem__', torch.randn(S, S, S), (dont_convert([slice(None), slice(None), [0, 3]]),), 'adv_index_end'),
        ('__getitem__', torch.randn(S, S, S), (dont_convert([slice(None), [0, 3], slice(None)]),), 'adv_index_mid'),
        ('__getitem__', torch.randn(S, S, S), (dont_convert([[0, 3], slice(None), slice(None)]),), 'adv_index_beg'),
        ('__getitem__', torch.randn(S, S, S), (dont_convert([[0, 3], [1, 2], slice(None)]),), 'adv_index_comb'),
        ('__getitem__', torch.randn(S, S, S), (dont_convert([[0, 3], ]),), 'adv_index_sub'),
        ('__getitem__', torch.randn(S, S, S), (dont_convert([[0, 3], slice(None)]),), 'adv_index_sub_2'),
        ('__getitem__', torch.randn(S, S, S), (dont_convert([[0, 3], Ellipsis]),), 'adv_index_sub_3'),
        ('__getitem__', torch.randn(S, S, S), (dont_convert([[0, 2, 3], [1, 3, 3],
                                                             torch.LongTensor([0, 0, 2])]),), 'adv_index_var'),
        ('to_sparse', (S, S), (), '', (), (), [], lambda x: x.to_dense()),
        ('triangular_solve', (S, M), ((S, S), ), '', (), NO_ARGS, [skipCPUIfNoLapack, skipCUDAIfNoMagma]),
        ('kron', (S, S), ((M, L),))
    ]

def create_input(call_args, requires_grad=True, non_contiguous=False, call_kwargs=None, dtype=torch.double, device=None):
    if not isinstance(call_args, tuple):
        call_args = (call_args,)

    def map_arg(arg):
        def maybe_non_contig(tensor):
            return tensor if not non_contiguous else make_non_contiguous(tensor)

        if isinstance(arg, torch.Size) or isinstance(arg, dont_convert):
            return arg
        elif isinstance(arg, tuple) and len(arg) == 0:
            var = torch.randn((), dtype=dtype, device=device)
            var.requires_grad = requires_grad
            return var
        elif isinstance(arg, tuple) and not isinstance(arg[0], torch.Tensor):
            return Variable(maybe_non_contig(torch.randn(*arg, dtype=dtype, device=device)), requires_grad=requires_grad)
        # double check casting
        elif isinstance(arg, non_differentiable):
            if isinstance(arg.tensor, torch.Tensor):
                return maybe_non_contig(arg.tensor.to(device=device))
            return maybe_non_contig(arg.tensor.to(device=device))
        elif isinstance(arg, torch.Tensor):
            if arg.dtype == torch.float:
                arg = arg.double()
            if arg.dtype == torch.cfloat:
                arg = arg.to(torch.cdouble)
            if arg.is_complex() != dtype.is_complex:
                raise RuntimeError("User provided tensor is real for a test that runs with complex dtype, ",
                                   "which is not supported for now")
            # NOTE: We do clone() after detach() here because we need to be able to change size/storage of v afterwards
            v = maybe_non_contig(arg).detach().to(device=device).clone()
            v.requires_grad = requires_grad and (v.is_floating_point() or v.is_complex())
            return v
        elif callable(arg):
            return map_arg(arg(dtype=dtype, device=device))
        else:
            return arg
    args_out = tuple(map_arg(arg) for arg in call_args)
    kwargs_out = {k: map_arg(v) for k, v in call_kwargs.items()} if call_kwargs else {}
    return args_out, kwargs_out


def _compare_trilu_indices(
        self, row, col, offset=0, dtype=torch.long, device='cpu'):
    if row == 0 or col == 0:
        # have to handle this separately as tril and triu does not take
        # empty matrix as input
        self.assertEqual(
            torch.empty(0, 2, dtype=dtype, device=device).transpose(0, 1),
            torch.tril_indices(row, col, offset, dtype=dtype, device=device))

        self.assertEqual(
            torch.empty(0, 2, dtype=dtype, device=device).transpose(0, 1),
            torch.triu_indices(row, col, offset, dtype=dtype, device=device))

    else:
        # TODO(#38095): Replace assertEqualIgnoreType. See issue #38095
        self.assertEqualIgnoreType(
            torch.ones(row, col, device='cpu')
                 .tril(offset).nonzero().to(dtype).transpose(0, 1),
            torch.tril_indices(row, col, offset, dtype=dtype, device=device))

        # TODO(#38095): Replace assertEqualIgnoreType. See issue #38095
        self.assertEqualIgnoreType(
            torch.ones(row, col, device='cpu')
                 .tril(offset).nonzero().to(dtype).transpose(0, 1),
            torch.tril_indices(row, col, offset, dtype=dtype, device=device))


def _compare_large_trilu_indices(
        self, row, col, offset=0, dtype=torch.long, device='cpu'):
    l = torch.ones(row, col, dtype=dtype, device='cpu').tril(offset) \
             .nonzero()[-100:-1, :].transpose(0, 1).to(device)
    torch.cuda.empty_cache()

    r = torch.tril_indices(
        row, col, offset, dtype=dtype, device=device)[:, -100:-1]
    self.assertEqual(l, r)
    torch.cuda.empty_cache()

    l = torch.ones(row, col, dtype=dtype, device='cpu').triu(offset) \
             .nonzero()[-100:-1, :].transpose(0, 1).to(device)
    torch.cuda.empty_cache()

    r = torch.triu_indices(
        row, col, offset, dtype=dtype, device=device)[:, -100:-1]
    self.assertEqual(l, r)
    torch.cuda.empty_cache()

# (
#   row
#   col
#   offset (optional)
#   dtype (optional)
# )
tri_tests_args = [
    (1, 1),
    (3, 3),
    (3, 3, 1),
    (3, 3, 2),
    (3, 3, 200),
    (3, 3, -1),
    (3, 3, -2),
    (3, 3, -200),
    (0, 3, 0),
    (0, 3, 1),
    (0, 3, -1),
    (3, 0, 0),
    (3, 0, 1),
    (3, 0, -1),
    (0, 0, 0),
    (0, 0, 1),
    (0, 0, -1),
    (3, 6, 0),
    (3, 6, 1),
    (3, 6, 3),
    (3, 6, 9),
    (3, 6, -1),
    (3, 6, -3),
    (3, 6, -9),
    (6, 3, 0),
    (6, 3, 1),
    (6, 3, 3),
    (6, 3, 9),
    (6, 3, -1),
    (6, 3, -3),
    (6, 3, -9),
    (258, 253, 1, torch.float32),
    (257, 258, 1, torch.float64),
    (258, 258, 1, torch.short),
    (3, 513, 1, torch.long),
    (513, 3, 1, torch.int),
    (513, 0, 1, torch.double),
    (1024, 1024),
    (1024, 1024, 500, torch.float32),
    (1024, 1024, 1023),
    (1024, 1024, -500),
    (1023, 1025),
    (1025, 1023, 1022),
    (1024, 1024, -500),
    (3, 2028),
    (3, 2028, 1),
    (3, 2028, -1),
    (2028, 3),
    (2028, 1),
    (2028, 1, -1)
]

tri_large_tests_args: List[Tuple[int, ...]] = [
    # Large test cases below are deliberately commented out to speed up CI
    # tests and to avoid OOM error. When modifying implementations of
    # tril_indices and triu_indices, please enable these tests and make sure
    # they pass.
    #
    # (1, 268435455),
    # (5000, 5000),
    # (10000, 10000),
    # (268435455, 1),
    # (134217727, 2, 1),
    # (2, 134217727, 1),
    # (536870901, 1),
    # (1, 536870901),
    # (268435455, 2, 1),
    # (2, 268435455, 1)
]


def run_additional_tri_tests(self, device):
    x = torch.ones(
        3, 3, dtype=torch.long, device=device, layout=torch.strided)
    l = x.tril(0).nonzero().transpose(0, 1)
    u = x.triu(0).nonzero().transpose(0, 1)
    self.assertEqual(l, torch.tril_indices(3, 3, device=device))
    self.assertEqual(
        l, torch.tril_indices(3, 3, device=device, layout=torch.strided))

    self.assertEqual(u, torch.triu_indices(3, 3, device=device))
    self.assertEqual(
        u, torch.triu_indices(3, 3, device=device, layout=torch.strided))

    self.assertRaises(
        RuntimeError,
        lambda: torch.triu_indices(
            1, 1, device=device, layout=torch.sparse_coo))

    self.assertRaises(
        RuntimeError,
        lambda: torch.tril_indices(
            1, 1, device=device, layout=torch.sparse_coo))


def unpack_variables(args):
    if istuple(args):
        return tuple(unpack_variables(elem) for elem in args)
    else:
        return args


EXCLUDE_FUNCTIONAL = {
    'addmm',
    'addmm_',
    'addbmm',
    'baddbmm',
    'addmv',
    'addmv_',
    'addr',
    'addr_',
    'reshape',
    'where'  # argument order
}
EXCLUDE_GRADCHECK: Dict[str, Any] = {
}
EXCLUDE_GRADGRADCHECK: Dict[str, Any] = {
}
EXCLUDE_GRADGRADCHECK_BY_TEST_NAME = {
    # *det methods uses svd in backward when matrix is not invertible. However,
    # svd backward is unstable unless the matrix has positive distinct singular
    # values. Generated random matrices satisfy this with high probability, but
    # we can't rely on it. So only test gradgrad on invertible test cases and
    # _distinct_singular_values.
    'test_det',
    'test_det_1x1',
    'test_det_symmetric',
    'test_det_symmetric_psd',
    'test_det_dim2_null',
    'test_det_rank1',
    'test_det_rank2',
    'test_det_batched',
    'test_det_batched_1x1',
    'test_det_batched_symmetric',
    'test_det_batched_symmetric_psd',
    # `other` expand_as(self, other) is not used in autograd.
    'test_expand_as',
    'test_logdet',
    'test_logdet_1x1',
    'test_logdet_symmetric',
    'test_logdet_batched',
    'test_logdet_batched_1x1',
    'test_logdet_batched_symmetric',
    'test_slogdet_1x1_neg_det',
    'test_slogdet_neg_det',
    'test_slogdet_symmetric',
    'test_slogdet_batched_1x1_neg_det',
    'test_slogdet_batched_symmetric',
    'test_cdist',
}


def exclude_tensor_method(name, test_name):
    # there are no tensor equivalents for these (inplace or out)
    exclude_all_tensor_method_by_test_name = {
        'test_slice',
        'test_where',
        'test_where_broadcast_all',
        'test_where_scalar',
        'test_where_scalar_broadcast_mask',
        'test_where_scalar_broadcast_non_mask',
        'test_var_mean_keepdim_dim_1d',
        'test_var_mean_keepdim_dim',
        'test_var_mean_dim_1d',
        'test_var_mean_dim',
        'test_var_mean',
        'test_std_mean_keepdim_dim_1d',
        'test_std_mean_keepdim_dim',
        'test_std_mean_dim_1d',
        'test_std_mean_dim',
        'test_std_mean',
        'test_view_as_complex',
        'test_view_as_real_complex',
        'test_real_complex',
        'test_imag_complex',
        'test_complex'
    }
    # there are no out-of-place tensor equivalents for these
    exclude_outplace_tensor_method = {
        'index_add',
        'index_copy',
        'index_fill',
        'masked_fill',
        'masked_scatter',
        'scatter',
        'scatter_add',
        'det',
    }
    if test_name in exclude_all_tensor_method_by_test_name:
        return True
    is_magic_method = name[:2] == '__' and name[-2:] == '__'
    is_inplace = name[-1] == "_" and not is_magic_method
    if not is_inplace and name in exclude_outplace_tensor_method:
        return True
    if 'fft.' in name:
        return True
    return False<|MERGE_RESOLUTION|>--- conflicted
+++ resolved
@@ -297,7 +297,15 @@
                                     low=None, high=None,
                                     requires_grad=False))),)
 
-<<<<<<< HEAD
+def np_sinc_with_fp16_as_fp32(x):
+    # Wraps numpy's sinc function so that fp16 values are promoted to fp32
+    # before sinc is invoked. Context: numpy's sinc returns NaN when evaluated
+    # at 0 for fp16.
+    if x.dtype == np.float16:
+        return np.sinc(x.astype(np.float32))
+    else:
+        return np.sinc(x)
+
 def sample_inputs_stack(op_info, device, dtype, requires_grad):
     return (SampleInput((make_tensor((S, S), device, dtype,
                                      low=None, high=None,
@@ -332,15 +340,15 @@
             SampleInput((make_tensor((), device, dtype,
                                      low=None, high=None,
                                      requires_grad=requires_grad),
-                        0, torch.tensor([0], dtype=torch.int64))),
+                        0, torch.tensor([0], dtype=torch.int64, device=device))),
             SampleInput((make_tensor((S,), device, dtype,
                                      low=None, high=None,
                                      requires_grad=requires_grad),
-                        0, torch.tensor(0, dtype=torch.int64))),
+                        0, torch.tensor(0, dtype=torch.int64, device=device))),
             SampleInput((make_tensor((), device, dtype,
                                      low=None, high=None,
                                      requires_grad=requires_grad),
-                        0, torch.tensor(0, dtype=torch.int64))),
+                        0, torch.tensor(0, dtype=torch.int64, device=device))),
             )
 
 
@@ -352,11 +360,11 @@
             SampleInput((make_tensor((), device, dtype,
                                      low=None, high=None,
                                      requires_grad=requires_grad),
-                        0, torch.tensor([0], dtype=torch.int64))),
+                        0, torch.tensor([0], dtype=torch.int64, device=device))),
             SampleInput((make_tensor((), device, dtype,
                                      low=None, high=None,
                                      requires_grad=requires_grad),
-                        0, torch.tensor(0, dtype=torch.int64))),
+                        0, torch.tensor(0, dtype=torch.int64, device=device))),
             )
 
 def sample_movedim_moveaxis(op_info, device, dtype, requires_grad):
@@ -368,16 +376,6 @@
                                      low=None, high=None,
                                      requires_grad=requires_grad),
                         (0, -1, -2, -3), (-3, -2, -1, -0))))
-=======
-def np_sinc_with_fp16_as_fp32(x):
-    # Wraps numpy's sinc function so that fp16 values are promoted to fp32
-    # before sinc is invoked. Context: numpy's sinc returns NaN when evaluated
-    # at 0 for fp16.
-    if x.dtype == np.float16:
-        return np.sinc(x.astype(np.float32))
-    else:
-        return np.sinc(x)
->>>>>>> 7ed140a1
 
 def np_unary_ufunc_integer_promotion_wrapper(fn):
     # Wrapper that passes PyTorch's default scalar
@@ -1025,88 +1023,6 @@
                    promotes_integers_to_float=True,
                    handles_complex_extremals=False,
                    test_complex_grad=False),
-<<<<<<< HEAD
-    OpInfo('gather',
-           dtypes=all_types_and_complex_and(torch.bool, torch.float16),
-           test_inplace_grad=False,
-           skips=(
-               SkipInfo('TestCommon', 'test_variant_consistency_eager',
-                        dtypes=all_types_and_complex_and(torch.bool, torch.float16)),
-           ),
-           sample_inputs_func=sample_inputs_gather),
-    OpInfo('index_select',
-           dtypes=all_types_and_complex_and(torch.bool, torch.float16, torch.bfloat16),
-           test_inplace_grad=False,
-           skips=(
-               SkipInfo('TestCommon', 'test_variant_consistency_eager',
-                        dtypes=all_types_and_complex_and(torch.bool, torch.float16, torch.bfloat16)),
-               SkipInfo('TestCommon', 'test_variant_consistency_jit',
-                        dtypes=[torch.complex64, torch.complex128, torch.float16, torch.bfloat16]),
-           ),
-           sample_inputs_func=sample_inputs_index_select),
-    OpInfo('stack',
-           op=lambda *args, idx: torch.stack([*args], idx),
-           dtypes=all_types_and_complex_and(torch.bool, torch.float16, torch.bfloat16),
-           test_inplace_grad=False,
-           supports_tensor_out=False,
-           skips=(
-               SkipInfo('TestCommon', 'test_variant_consistency_jit',
-                        dtypes=all_types_and_complex_and(torch.bool, torch.float16, torch.bfloat16)),
-           ),
-           sample_inputs_func=sample_inputs_stack),
-    OpInfo('hstack',
-           op=lambda *args: torch.hstack([*args]),
-           dtypes=all_types_and_complex_and(torch.bool, torch.float16, torch.bfloat16),
-           test_inplace_grad=False,
-           supports_tensor_out=False,
-           skips=(
-               SkipInfo('TestCommon', 'test_variant_consistency_jit',
-                        dtypes=all_types_and_complex_and(torch.bool, torch.float16, torch.bfloat16)),
-           ),
-           sample_inputs_func=sample_inputs_hstack_dstack_vstack),
-    OpInfo('vstack',
-           op=lambda *args: torch.vstack([*args]),
-           dtypes=all_types_and_complex_and(torch.bool, torch.float16, torch.bfloat16),
-           test_inplace_grad=False,
-           supports_tensor_out=False,
-           skips=(
-               SkipInfo('TestCommon', 'test_variant_consistency_jit',
-                        dtypes=all_types_and_complex_and(torch.bool, torch.float16, torch.bfloat16)),
-           ),
-           sample_inputs_func=sample_inputs_hstack_dstack_vstack),
-    OpInfo('dstack',
-           op=lambda *args: torch.dstack([*args]),
-           dtypes=all_types_and_complex_and(torch.bool, torch.float16, torch.bfloat16),
-           test_inplace_grad=False,
-           supports_tensor_out=False,
-           skips=(
-               SkipInfo('TestCommon', 'test_variant_consistency_jit',
-                        dtypes=all_types_and_complex_and(torch.bool, torch.float16, torch.bfloat16)),
-           ),
-           sample_inputs_func=sample_inputs_hstack_dstack_vstack),
-    OpInfo('movedim',
-           dtypes=all_types_and_complex_and(torch.bool, torch.float16, torch.bfloat16),
-           test_inplace_grad=False,
-           supports_tensor_out=False,
-           skips=(
-               SkipInfo('TestCommon', 'test_variant_consistency_jit',
-                        dtypes=all_types_and_complex_and(torch.bool, torch.float16, torch.bfloat16)),
-               SkipInfo('TestCommon', 'test_variant_consistency_eager',
-                        dtypes=all_types_and_complex_and(torch.bool, torch.float16, torch.bfloat16)),
-           ),
-           sample_inputs_func=sample_movedim_moveaxis),
-    OpInfo('moveaxis',
-           dtypes=all_types_and_complex_and(torch.bool, torch.float16, torch.bfloat16),
-           test_inplace_grad=False,
-           supports_tensor_out=False,
-           skips=(
-               SkipInfo('TestCommon', 'test_variant_consistency_jit',
-                        dtypes=all_types_and_complex_and(torch.bool, torch.float16, torch.bfloat16)),
-               SkipInfo('TestCommon', 'test_variant_consistency_eager',
-                        dtypes=all_types_and_complex_and(torch.bool, torch.float16, torch.bfloat16)),
-           ),
-           sample_inputs_func=sample_movedim_moveaxis),
-=======
     OpInfo('svd',
            op=torch.svd,
            dtypes=floating_and_complex_types(),
@@ -1127,7 +1043,73 @@
            supports_tensor_out=False,
            sample_inputs_func=sample_inputs_pinverse,
            decorators=[skipCUDAIfNoMagma, skipCPUIfNoLapack]),
->>>>>>> 7ed140a1
+    OpInfo('gather',
+           dtypes=all_types_and_complex_and(torch.bool, torch.float16),
+           test_inplace_grad=False,
+           sample_inputs_func=sample_inputs_gather),
+    OpInfo('index_select',
+           dtypes=all_types_and_complex_and(torch.bool, torch.float16, torch.bfloat16),
+           test_inplace_grad=False,
+           skips=(
+               SkipInfo('TestCommon', 'test_variant_consistency_eager',
+                        dtypes=[torch.float16, torch.bfloat16]),
+               SkipInfo('TestCommon', 'test_variant_consistency_jit', dtypes=[torch.float16, torch.bfloat16]),
+           ),
+           sample_inputs_func=sample_inputs_index_select),
+    OpInfo('stack',
+           # gradcheck expects the input arguments as a flat list
+           op=lambda *args, idx: torch.stack([*args], idx),
+           dtypes=all_types_and_complex_and(torch.bool, torch.float16, torch.bfloat16),
+           test_inplace_grad=False,
+           supports_tensor_out=False,
+           skips=(
+               SkipInfo('TestCommon', 'test_variant_consistency_jit',
+                        dtypes=all_types_and_complex_and(torch.bool, torch.float16, torch.bfloat16)),
+           ),
+           sample_inputs_func=sample_inputs_stack),
+    OpInfo('hstack',
+           # gradcheck expects the input arguments as a flat list
+           op=lambda *args: torch.hstack([*args]),
+           dtypes=all_types_and_complex_and(torch.bool, torch.float16, torch.bfloat16),
+           test_inplace_grad=False,
+           supports_tensor_out=False,
+           skips=(
+               SkipInfo('TestCommon', 'test_variant_consistency_jit',
+                        dtypes=all_types_and_complex_and(torch.bool, torch.float16, torch.bfloat16)),
+           ),
+           sample_inputs_func=sample_inputs_hstack_dstack_vstack),
+    OpInfo('vstack',
+           # gradcheck expects the input arguments as a flat list
+           op=lambda *args: torch.vstack([*args]),
+           dtypes=all_types_and_complex_and(torch.bool, torch.float16, torch.bfloat16),
+           test_inplace_grad=False,
+           supports_tensor_out=False,
+           skips=(
+               SkipInfo('TestCommon', 'test_variant_consistency_jit',
+                        dtypes=all_types_and_complex_and(torch.bool, torch.float16, torch.bfloat16)),
+           ),
+           sample_inputs_func=sample_inputs_hstack_dstack_vstack),
+    OpInfo('dstack',
+           # gradcheck expects the input arguments as a flat list
+           op=lambda *args: torch.dstack([*args]),
+           dtypes=all_types_and_complex_and(torch.bool, torch.float16, torch.bfloat16),
+           test_inplace_grad=False,
+           supports_tensor_out=False,
+           skips=(
+               SkipInfo('TestCommon', 'test_variant_consistency_jit',
+                        dtypes=all_types_and_complex_and(torch.bool, torch.float16, torch.bfloat16)),
+           ),
+           sample_inputs_func=sample_inputs_hstack_dstack_vstack),
+    OpInfo('movedim',
+           dtypes=all_types_and_complex_and(torch.bool, torch.float16, torch.bfloat16),
+           test_inplace_grad=False,
+           supports_tensor_out=False,
+           sample_inputs_func=sample_movedim_moveaxis),
+    OpInfo('moveaxis',
+           dtypes=all_types_and_complex_and(torch.bool, torch.float16, torch.bfloat16),
+           test_inplace_grad=False,
+           supports_tensor_out=False,
+           sample_inputs_func=sample_movedim_moveaxis),
 ]
 
 if TEST_SCIPY:
