#include <stdio.h>
#include <unistd.h>
#include <cstring>
#include <functional>
#include <iostream>
#include <numeric>

#include <c10/util/ArrayRef.h>
#include <c10/util/Exception.h>

#ifdef USE_VULKAN_WRAPPER
#include <vulkan_wrapper.h>
#else
#include <vulkan/vulkan.h>
#endif

#include <ATen/native/vulkan/Vulkan.h>
#include <ATen/native/vulkan/VulkanCommon.h>

#ifdef USE_VULKAN_SHADERC_RUNTIME
#include <ATen/native/vulkan/glsl.h>
#include <shaderc/shaderc.hpp>
#else
#include <ATen/native/vulkan/spv.h>
#endif

#define VK_CHECK(f)                                                \
  {                                                                \
    VkResult res = (f);                                            \
    TORCH_CHECK(res == VK_SUCCESS, "Vulkan error VkResult:", res); \
  }

namespace at {
namespace native {
namespace vulkan {
namespace detail {

VContext::VContext(const bool enableValidationLayers)
    : enableValidationLayers_(enableValidationLayers) {
  createInstance();
  findPhysicalDevice();
  createDevice();

  computeUnitFactory_ = std::make_unique<ComputeUnitFactory>(device_);
}

VContext::~VContext() {
  if (enableValidationLayers_) {
    const auto func = (PFN_vkDestroyDebugReportCallbackEXT)vkGetInstanceProcAddr(
        instance_, "vkDestroyDebugReportCallbackEXT");
    if (func) {
      func(instance_, debugReportCallback_, nullptr);
    }
  }

  // ComputeUnitFactory_ owns ComputeUnits and VkPipelineCache, need valid
  // VkDevice for destructing, destructing before vkDestroyDevice
  computeUnitFactory_.reset();

  vkDestroyCommandPool(device_, commandPool_, nullptr);
  vkDestroyDevice(device_, nullptr);
  vkDestroyInstance(instance_, nullptr);
}

static VKAPI_ATTR VkBool32 VKAPI_CALL debugReportCallbackFn(
    const VkDebugReportFlagsEXT msgFlags,
    const VkDebugReportObjectTypeEXT objectType,
    const uint64_t object,
    const size_t location,
    const int32_t msgCode,
    const char* const pLayerPrefix,
    const char* const pMsg,
    void* const pUserData) {
  std::stringstream s;
  s << pLayerPrefix << " " << msgCode << " " << pMsg << std::endl;
  if (msgFlags & VK_DEBUG_REPORT_ERROR_BIT_EXT) {
    LOG(ERROR) << s.str();
  } else if (msgFlags & VK_DEBUG_REPORT_WARNING_BIT_EXT) {
    LOG(WARNING) << "WARN:" << s.str();
  } else if (msgFlags & VK_DEBUG_REPORT_PERFORMANCE_WARNING_BIT_EXT) {
    LOG(WARNING) << "PERF_WARN:" << s.str();
  } else if (msgFlags & VK_DEBUG_REPORT_INFORMATION_BIT_EXT) {
    LOG(INFO) << s.str();
  }
  return VK_FALSE;
}

void VContext::createInstance() {
  std::vector<const char*> enabledExtensions;
  if (enableValidationLayers_) {
    uint32_t layerPresentCount = 0;
    VK_CHECK(vkEnumerateInstanceLayerProperties(&layerPresentCount, nullptr));
    std::vector<VkLayerProperties> layerProps(layerPresentCount);
    VK_CHECK(vkEnumerateInstanceLayerProperties(&layerPresentCount, layerProps.data()));
    std::array<const char*, 6> instanceLayers{
        "VK_LAYER_GOOGLE_unique_objects",
        "VK_LAYER_GOOGLE_threading",
        "VK_LAYER_LUNARG_object_tracker",
        "VK_LAYER_LUNARG_core_validation",
        "VK_LAYER_LUNARG_parameter_validation",
        "VK_LAYER_KHRONOS_validation",
    };

    for (const auto& wantedLayer : instanceLayers) {
      bool found = false;
      for (const auto& presentLayer : layerProps) {
        if (strcmp(wantedLayer, presentLayer.layerName) == 0) {
          enabledValidationLayers_.push_back(wantedLayer);
          break;
        }
      }
    }

    uint32_t extCount = 0;
    VK_CHECK(vkEnumerateInstanceExtensionProperties(nullptr, &extCount, nullptr));
    std::vector<VkExtensionProperties> extProps(extCount);
    VK_CHECK(vkEnumerateInstanceExtensionProperties(nullptr, &extCount, extProps.data()));
    bool foundExt = false;
    for (VkExtensionProperties p : extProps) {
      if (strcmp(VK_EXT_DEBUG_REPORT_EXTENSION_NAME, p.extensionName) == 0) {
        foundExt = true;
        break;
      }
    }
    if (foundExt) {
      enabledExtensions.push_back(VK_EXT_DEBUG_REPORT_EXTENSION_NAME);
    }
  }

  VkApplicationInfo applicationInfo{};
  applicationInfo.sType = VK_STRUCTURE_TYPE_APPLICATION_INFO;
  applicationInfo.pApplicationName = "PyTorch";
  applicationInfo.applicationVersion = 0;
  applicationInfo.pEngineName = "PyTorch";
  applicationInfo.engineVersion = 0;
  applicationInfo.apiVersion = VK_API_VERSION_1_0;

  VkInstanceCreateInfo createInfo{};
  createInfo.sType = VK_STRUCTURE_TYPE_INSTANCE_CREATE_INFO;
  createInfo.flags = 0;
  createInfo.pApplicationInfo = &applicationInfo;
  createInfo.enabledLayerCount = enabledValidationLayers_.size();
  createInfo.ppEnabledLayerNames = enabledValidationLayers_.data();
  createInfo.enabledExtensionCount = enabledExtensions.size();
  createInfo.ppEnabledExtensionNames = enabledExtensions.data();

  VK_CHECK(vkCreateInstance(&createInfo, nullptr, &instance_));

  if (enableValidationLayers_) {
    VkDebugReportCallbackCreateInfoEXT debugReportCallbackCreateInfo{};
    debugReportCallbackCreateInfo.sType =
        VK_STRUCTURE_TYPE_DEBUG_REPORT_CALLBACK_CREATE_INFO_EXT;
    debugReportCallbackCreateInfo.flags = VK_DEBUG_REPORT_ERROR_BIT_EXT |
        VK_DEBUG_REPORT_WARNING_BIT_EXT |
        VK_DEBUG_REPORT_PERFORMANCE_WARNING_BIT_EXT;
    debugReportCallbackCreateInfo.pfnCallback = &debugReportCallbackFn;

    const auto vkCreateDebugReportCallbackEXT =
        (PFN_vkCreateDebugReportCallbackEXT)vkGetInstanceProcAddr(
            instance_, "vkCreateDebugReportCallbackEXT");
    TORCH_CHECK(
        vkCreateDebugReportCallbackEXT,
        "Could not load vkCreateDebugReportCallbackEXT");
    VK_CHECK(vkCreateDebugReportCallbackEXT(
        instance_,
        &debugReportCallbackCreateInfo,
        nullptr,
        &debugReportCallback_));
  }
}

void VContext::findPhysicalDevice() {
  uint32_t deviceCount = 0;
  VK_CHECK(vkEnumeratePhysicalDevices(instance_, &deviceCount, nullptr));
  TORCH_CHECK(
      deviceCount > 0, "Vulkan: Could not find a device with vulkan support");
  std::vector<VkPhysicalDevice> devices(deviceCount);
  VK_CHECK(vkEnumeratePhysicalDevices(instance_, &deviceCount, devices.data()));
  physicalDevice_ = devices[0];
}

uint32_t VContext::getComputeQueueFamilyIndex() {
  uint32_t queueFamilyCount = 0;

  vkGetPhysicalDeviceQueueFamilyProperties(
      physicalDevice_, &queueFamilyCount, nullptr);
  TORCH_CHECK(
      queueFamilyCount > 0, "Vulkan: Invalid number of queue families");
  std::vector<VkQueueFamilyProperties> queueFamilies(queueFamilyCount);
  vkGetPhysicalDeviceQueueFamilyProperties(
      physicalDevice_, &queueFamilyCount, queueFamilies.data());

  for (uint32_t i = 0; i < queueFamilies.size(); ++i) {
    VkQueueFamilyProperties props = queueFamilies[i];
    if (props.queueCount > 0 && (props.queueFlags & VK_QUEUE_COMPUTE_BIT)) {
      return i;
    }
  }

  TORCH_CHECK(
      false, "Vulkan: Could not find a queue family that supports operations");
}

void VContext::createDevice() {
  VkDeviceQueueCreateInfo queueCreateInfo{};
  queueCreateInfo.sType = VK_STRUCTURE_TYPE_DEVICE_QUEUE_CREATE_INFO;
  queueFamilyIndex_ = getComputeQueueFamilyIndex();
  queueCreateInfo.queueFamilyIndex = queueFamilyIndex_;
  queueCreateInfo.queueCount = 1;
  const float queuePriorities = 1.0f;
  queueCreateInfo.pQueuePriorities = &queuePriorities;
  VkDeviceCreateInfo deviceCreateInfo{};
  VkPhysicalDeviceFeatures deviceFeatures{};

  deviceCreateInfo.sType = VK_STRUCTURE_TYPE_DEVICE_CREATE_INFO;
  deviceCreateInfo.enabledLayerCount = enabledValidationLayers_.size();
  deviceCreateInfo.ppEnabledLayerNames = enabledValidationLayers_.data();
  deviceCreateInfo.pQueueCreateInfos = &queueCreateInfo;

  deviceCreateInfo.queueCreateInfoCount = 1;
  deviceCreateInfo.pEnabledFeatures = &deviceFeatures;

  VK_CHECK(
      vkCreateDevice(physicalDevice_, &deviceCreateInfo, nullptr, &device_));
  queue_ = {};
  vkGetDeviceQueue(device_, queueFamilyIndex_, 0, &queue_);

  VkPhysicalDeviceProperties physicalDeviceProperties{};
  vkGetPhysicalDeviceProperties(physicalDevice_, &physicalDeviceProperties);

  VkCommandPoolCreateInfo commandPoolCreateInfo{};
  commandPoolCreateInfo.sType = VK_STRUCTURE_TYPE_COMMAND_POOL_CREATE_INFO;
  commandPoolCreateInfo.flags = 0;
  commandPoolCreateInfo.queueFamilyIndex = queueFamilyIndex_;
  VK_CHECK(vkCreateCommandPool(
      device_, &commandPoolCreateInfo, nullptr, &commandPool_));
  physicalDeviceLimits_ = physicalDeviceProperties.limits;
}

static std::unique_ptr<VContext> gContext;
const VContext& context() {
  TORCH_INTERNAL_ASSERT_DEBUG_ONLY(gContext);
  return *gContext;
}

bool initVulkanContextOnce() {
  static const int once = []() {
#ifdef USE_VULKAN_WRAPPER
    if (!InitVulkan()) {
      TORCH_WARN("Vulkan Wrapper Failed to InitVulkan");
      return 1;
    }
#endif
    gContext = std::make_unique<VContext>(kEnableValidationLayers);
    if (!gContext) {
      TORCH_WARN("Vulkan Failed to create Vulkan Context");
      return 2;
    }
    return 0;
  }();
  ((void)once);
  return static_cast<bool>(gContext);
}

bool is_available() {
  return initVulkanContextOnce();
}

uint32_t findMemoryType(
    const VkPhysicalDevice physicalDevice,
    const uint32_t memoryTypeBits,
    const VkMemoryPropertyFlags properties) {
  VkPhysicalDeviceMemoryProperties memoryProperties{};
  vkGetPhysicalDeviceMemoryProperties(physicalDevice, &memoryProperties);
  for (uint32_t i = 0; i < memoryProperties.memoryTypeCount; ++i) {
    if ((memoryTypeBits & (1 << i)) &&
        ((memoryProperties.memoryTypes[i].propertyFlags & properties) ==
         properties)) {
      return i;
    }
  }
  return -1;
}

void VBuffer::MapMemory::flushWriteToDevice() {
  VkMappedMemoryRange range{};
  range.sType = VK_STRUCTURE_TYPE_MAPPED_MEMORY_RANGE;
  range.memory = deviceMemory_;
  range.offset = offset_;
  range.size = size_;
  range.pNext = nullptr;

  VK_CHECK(vkFlushMappedMemoryRanges(context().device(), 1, &range));
}

void VBuffer::MapMemory::flushWriteToHost() {
  VkMappedMemoryRange range{};
  range.sType = VK_STRUCTURE_TYPE_MAPPED_MEMORY_RANGE;
  range.memory = deviceMemory_;
  range.offset = offset_;
  range.size = size_;
  range.pNext = nullptr;

  VK_CHECK(vkInvalidateMappedMemoryRanges(context().device(), 1, &range));
}

VBuffer::VBuffer(
    const VkDeviceSize bufferSizeBytes,
    const VkBufferUsageFlags bufferUsageFlags,
    const VkDescriptorType descriptorType)
    : bufferSizeBytes_(bufferSizeBytes), descriptorType_(descriptorType) {
  const auto device = context().device();
  const auto physicalDevice = context().physicalDevice();
  VkBufferCreateInfo bufferCreateInfo{};
  bufferCreateInfo.sType = VK_STRUCTURE_TYPE_BUFFER_CREATE_INFO;
  bufferCreateInfo.size = bufferSizeBytes_;
  bufferCreateInfo.usage = bufferUsageFlags;
  bufferCreateInfo.sharingMode = VK_SHARING_MODE_EXCLUSIVE;
  VK_CHECK(vkCreateBuffer(device, &bufferCreateInfo, nullptr, &buffer_));
  VkMemoryRequirements memoryRequirements;
  vkGetBufferMemoryRequirements(device, buffer_, &memoryRequirements);
  VkMemoryAllocateInfo allocateInfo{};
  allocateInfo.sType = VK_STRUCTURE_TYPE_MEMORY_ALLOCATE_INFO;
  allocateInfo.allocationSize = memoryRequirements.size;
  allocateInfo.memoryTypeIndex = findMemoryType(
      physicalDevice,
      memoryRequirements.memoryTypeBits,
      VK_MEMORY_PROPERTY_HOST_COHERENT_BIT |
          VK_MEMORY_PROPERTY_HOST_VISIBLE_BIT);
  VK_CHECK(vkAllocateMemory(device, &allocateInfo, nullptr, &bufferMemory_));
  VK_CHECK(vkBindBufferMemory(device, buffer_, bufferMemory_, 0));
}

VBuffer::~VBuffer() {
  vkFreeMemory(context().device(), bufferMemory_, nullptr);
  vkDestroyBuffer(context().device(), buffer_, nullptr);
}

void VBuffer::copy_from_device_to_host(
    void* const outputData, const int64_t size) {
  auto mm = map();
  TORCH_INTERNAL_ASSERT(mm.ptr(), "Vulkan: Failed to map Vulkan Buffer memory");
  ::memcpy(outputData, mm.ptr(), size);
  mm.flushWriteToHost();
}

void VBuffer::copy_from_host_to_device(
    const void* const data, const int64_t size) {
  auto mm = map();
  TORCH_INTERNAL_ASSERT(mm.ptr(), "Vulkan: Failed to map Vulkan Buffer memory");
  ::memcpy(mm.ptr(), data, size);
  mm.flushWriteToDevice();
}

void VBuffer::set_zeros() {
  auto mm = map();
  TORCH_INTERNAL_ASSERT(mm.ptr(), "Vulkan: Failed to map Vulkan Buffer memory");
  ::memset(mm.ptr(), 0, bufferSizeBytes_);
}

VkDescriptorBufferInfo VBuffer::makeDescriptorBufferInfo() const {
  VkDescriptorBufferInfo info{};
  info.buffer = buffer_;
  info.offset = 0;
  info.range = bufferSizeBytes_;
  return info;
}

VkWriteDescriptorSet VBuffer::makeWriteDescriptorSet(
    const VkDescriptorSet descriptorSet,
    const uint32_t binding,
    const VkDescriptorBufferInfo* const bufferInfo) const {
  VkWriteDescriptorSet writeSet{};
  writeSet.sType = VK_STRUCTURE_TYPE_WRITE_DESCRIPTOR_SET;
  writeSet.pNext = nullptr;
  writeSet.dstSet = descriptorSet;
  writeSet.dstBinding = binding;
  writeSet.dstArrayElement = 0;
  writeSet.descriptorCount = 1;
  writeSet.descriptorType = descriptorType_;
  writeSet.pImageInfo = nullptr;
  writeSet.pBufferInfo = bufferInfo;
  writeSet.pTexelBufferView = nullptr;
  return writeSet;
}

void VBuffer::bind(const VkDescriptorSet descriptorSet, const uint32_t binding) const {
  const auto descrBufferInfo = makeDescriptorBufferInfo();
  const auto writeDescrSet =
      makeWriteDescriptorSet(descriptorSet, binding, &descrBufferInfo);
  vkUpdateDescriptorSets(context().device(), 1, &writeDescrSet, 0, nullptr);
}

void VBuffer::addBufferMemoryBarrier(
    const VkCommandBuffer commandBuffer,
    const VkDeviceSize offset,
    const VkDeviceSize size) const {
  VkBufferMemoryBarrier barrier{};
  barrier.sType = VK_STRUCTURE_TYPE_BUFFER_MEMORY_BARRIER;
  barrier.buffer = buffer_;
  barrier.dstQueueFamilyIndex = VK_QUEUE_FAMILY_IGNORED;
  barrier.srcQueueFamilyIndex = VK_QUEUE_FAMILY_IGNORED;
  barrier.offset = offset;
  barrier.pNext = nullptr;
  barrier.size = size;
  barrier.srcAccessMask =
      VK_ACCESS_SHADER_WRITE_BIT | VK_ACCESS_TRANSFER_WRITE_BIT;
  barrier.dstAccessMask =
      VK_ACCESS_SHADER_READ_BIT | VK_ACCESS_TRANSFER_READ_BIT;

  vkCmdPipelineBarrier(
      commandBuffer,
      VK_PIPELINE_STAGE_COMPUTE_SHADER_BIT | VK_PIPELINE_STAGE_TRANSFER_BIT,
      VK_PIPELINE_STAGE_COMPUTE_SHADER_BIT | VK_PIPELINE_STAGE_TRANSFER_BIT,
      0,
      0,
      nullptr,
      1,
      &barrier,
      0,
      nullptr);
}

VImage::VImage(const ImageSize imageSize, const ImageSize dataSize)
    : imageSize_(imageSize), dataSize_(dataSize) {
  const auto device = context().device();
  const auto physicalDevice = context().physicalDevice();

  VkImageCreateInfo imageInfo{};
  imageInfo.sType = VK_STRUCTURE_TYPE_IMAGE_CREATE_INFO;
  imageInfo.imageType = kImageType;
  imageInfo.extent.width = imageSize_[0];
  imageInfo.extent.height = imageSize_[1];
  imageInfo.extent.depth = imageSize_[2];

  imageInfo.mipLevels = 1;
  imageInfo.arrayLayers = 1;
  imageInfo.format = kFormat;
  imageInfo.tiling = VK_IMAGE_TILING_OPTIMAL;
  imageInfo.initialLayout = VK_IMAGE_LAYOUT_UNDEFINED;
  imageInfo.usage = VK_IMAGE_USAGE_STORAGE_BIT | VK_IMAGE_USAGE_SAMPLED_BIT;
  imageInfo.sharingMode = VK_SHARING_MODE_EXCLUSIVE;
  imageInfo.samples = VK_SAMPLE_COUNT_1_BIT;
  imageInfo.pNext = nullptr;
  imageInfo.flags = 0;
  imageLayout_ = VK_IMAGE_LAYOUT_UNDEFINED;

  VK_CHECK(vkCreateImage(device, &imageInfo, nullptr, &image_));

  VkMemoryRequirements memReqs{};
  vkGetImageMemoryRequirements(device, image_, &memReqs);
  VkMemoryAllocateInfo allocInfo{};
  allocInfo.sType = VK_STRUCTURE_TYPE_MEMORY_ALLOCATE_INFO;
  allocInfo.allocationSize = memReqs.size;
  allocInfo.memoryTypeIndex = findMemoryType(
      physicalDevice,
      memReqs.memoryTypeBits,
      VK_MEMORY_PROPERTY_DEVICE_LOCAL_BIT);

  VK_CHECK(vkAllocateMemory(device, &allocInfo, nullptr, &imageMemory_));
  VK_CHECK(vkBindImageMemory(device, image_, imageMemory_, 0));

  const VkImageViewCreateInfo imageViewCreateInfo = makeImageViewCreateInfo();
  VK_CHECK(
      vkCreateImageView(device, &imageViewCreateInfo, nullptr, &imageView_));

  const VkSamplerCreateInfo samplerCreateInfo = makeSamplerCreateInfo();
  VK_CHECK(vkCreateSampler(device, &samplerCreateInfo, nullptr, &sampler_));
}

VImage::~VImage() {
  vkFreeMemory(context().device(), imageMemory_, nullptr);
  vkDestroySampler(context().device(), sampler_, nullptr);
  vkDestroyImageView(context().device(), imageView_, nullptr);
  vkDestroyImage(context().device(), image_, nullptr);
}

VkImageViewCreateInfo VImage::makeImageViewCreateInfo() const {
  VkImageViewCreateInfo info{};
  info.sType = VK_STRUCTURE_TYPE_IMAGE_VIEW_CREATE_INFO;
  info.image = image_;
  info.viewType = kImageViewType;
  info.format = kFormat;
  info.subresourceRange.aspectMask = VK_IMAGE_ASPECT_COLOR_BIT;
  info.subresourceRange.baseMipLevel = 0;
  info.subresourceRange.levelCount = 1;
  info.subresourceRange.baseArrayLayer = 0;
  info.subresourceRange.layerCount = 1;
  return info;
}

VkSamplerCreateInfo VImage::makeSamplerCreateInfo() const {
  VkSamplerCreateInfo info{};
  info.sType = VK_STRUCTURE_TYPE_SAMPLER_CREATE_INFO;
  info.magFilter = kFilter;
  info.minFilter = kFilter;
  info.addressModeU = kSamplerAddressMode;
  info.addressModeV = kSamplerAddressMode;
  info.addressModeW = kSamplerAddressMode;
  info.anisotropyEnable = VK_FALSE;
  info.maxAnisotropy = 1.0f;
  info.borderColor = VK_BORDER_COLOR_FLOAT_TRANSPARENT_BLACK;
  info.compareEnable = VK_FALSE;
  info.mipmapMode = VK_SAMPLER_MIPMAP_MODE_LINEAR;
  info.mipLodBias = 0.0f;
  info.minLod = 0.0f;
  info.maxLod = 0.0f;
  return info;
}

VkDescriptorImageInfo VImage::makeDescriptorImageInfo(
    const VkImageLayout imageLayout) const {
  VkDescriptorImageInfo info{};
  info.sampler = sampler_;
  info.imageView = imageView_;
  info.imageLayout = imageLayout;
  return info;
}

VkWriteDescriptorSet VImage::makeWriteDescriptorSet(
    const VkDescriptorSet descriptorSet,
    const uint32_t binding,
    const VkDescriptorType descriptorType,
    const VkDescriptorImageInfo* const imageInfo) const {
  VkWriteDescriptorSet writeSet{};
  writeSet.sType = VK_STRUCTURE_TYPE_WRITE_DESCRIPTOR_SET;
  writeSet.pNext = nullptr;
  writeSet.dstSet = descriptorSet;
  writeSet.dstBinding = binding;
  writeSet.dstArrayElement = 0;
  writeSet.descriptorCount = 1;
  writeSet.descriptorType = descriptorType, writeSet.pImageInfo = imageInfo;
  writeSet.pBufferInfo = nullptr;
  writeSet.pTexelBufferView = nullptr;
  return writeSet;
}

void VImage::bind(
    const VkDescriptorSet descriptorSet,
    const uint32_t binding,
    const VkDescriptorType descriptorType,
    const VkImageLayout imageLayout) const {
  const auto descrImageInfo = makeDescriptorImageInfo(imageLayout);
  const auto writeDescrSet = makeWriteDescriptorSet(
      descriptorSet, binding, descriptorType, &descrImageInfo);
  vkUpdateDescriptorSets(context().device(), 1, &writeDescrSet, 0, nullptr);
}

void VImage::bindShaderRead(
    const VkDescriptorSet descriptorSet, const uint32_t binding) const {
  bind(
      descriptorSet,
      binding,
      VK_DESCRIPTOR_TYPE_COMBINED_IMAGE_SAMPLER,
      VK_IMAGE_LAYOUT_SHADER_READ_ONLY_OPTIMAL);
}

void VImage::bindStorageImage(
    const VkDescriptorSet descriptorSet, const uint32_t binding) const {
  bind(
      descriptorSet,
      binding,
      VK_DESCRIPTOR_TYPE_STORAGE_IMAGE,
      VK_IMAGE_LAYOUT_GENERAL);
}

void VImage::addImageMemoryBarrier(
    const VkCommandBuffer commandBuffer,
    const VkImageLayout newLayout) const {
  const VkImageLayout oldLayout = imageLayout_;
  if (oldLayout == newLayout) {
    return;
  }

  VkImageMemoryBarrier barrier{};
  barrier.sType = VK_STRUCTURE_TYPE_IMAGE_MEMORY_BARRIER;
  barrier.dstQueueFamilyIndex = VK_QUEUE_FAMILY_IGNORED;
  barrier.srcQueueFamilyIndex = VK_QUEUE_FAMILY_IGNORED;
  barrier.image = image_;
  barrier.newLayout = newLayout;
  barrier.oldLayout = oldLayout;
  barrier.subresourceRange.aspectMask = VK_IMAGE_ASPECT_COLOR_BIT;
  barrier.subresourceRange.levelCount = 1;
  barrier.subresourceRange.layerCount = 1;

  barrier.dstAccessMask = VK_ACCESS_SHADER_READ_BIT;
  barrier.srcAccessMask = VK_ACCESS_SHADER_WRITE_BIT;

  VkPipelineStageFlags srcStageMask = VK_PIPELINE_STAGE_COMPUTE_SHADER_BIT;
  VkPipelineStageFlags dstStageMask = VK_PIPELINE_STAGE_COMPUTE_SHADER_BIT;
  if (oldLayout == VK_IMAGE_LAYOUT_UNDEFINED &&
      newLayout == VK_IMAGE_LAYOUT_GENERAL) {
    barrier.srcAccessMask = 0;
    barrier.dstAccessMask = VK_ACCESS_SHADER_WRITE_BIT;
    srcStageMask = VK_PIPELINE_STAGE_TOP_OF_PIPE_BIT;
  } else if (
      oldLayout == VK_IMAGE_LAYOUT_GENERAL &&
      newLayout == VK_IMAGE_LAYOUT_SHADER_READ_ONLY_OPTIMAL) {
    barrier.srcAccessMask = VK_ACCESS_SHADER_WRITE_BIT;
    barrier.dstAccessMask = VK_ACCESS_SHADER_READ_BIT;
  } else if (
      oldLayout == VK_IMAGE_LAYOUT_SHADER_READ_ONLY_OPTIMAL &&
      newLayout == VK_IMAGE_LAYOUT_GENERAL) {
    barrier.srcAccessMask = VK_ACCESS_SHADER_READ_BIT;
    barrier.dstAccessMask = VK_ACCESS_SHADER_WRITE_BIT;
  } else {
    TORCH_INTERNAL_ASSERT(
        false, "Vulkan: Unsupported Vulkan Image Layout transition");
  }
  vkCmdPipelineBarrier(
      commandBuffer,
      srcStageMask,
      dstStageMask,
      0,
      0,
      nullptr,
      0,
      nullptr,
      1,
      &barrier);
  imageLayout_ = newLayout;
}

void VImage::addImageMemoryBarrierToGeneral(
    const VkCommandBuffer commandBuffer) const {
  addImageMemoryBarrier(commandBuffer, VK_IMAGE_LAYOUT_GENERAL);
}

void VImage::addImageMemoryBarrierToShaderRead(
    const VkCommandBuffer commandBuffer) const {
  addImageMemoryBarrier(
      commandBuffer, VK_IMAGE_LAYOUT_SHADER_READ_ONLY_OPTIMAL);
}

VkDescriptorSetLayoutBinding descriptorSetLayoutBinding(
    const uint32_t binding,
    const VkDescriptorType descriptorType) {
  return {binding, descriptorType, 1, VK_SHADER_STAGE_COMPUTE_BIT, nullptr};
}

void createDescriptorSetLayout(
    const VkDevice device,
    const VkDescriptorSetLayoutBinding* const bindings,
    const uint32_t bindingCount,
    VkDescriptorSetLayout* const setLayout) {
  VkDescriptorSetLayoutCreateInfo createInfo{};
  createInfo.sType = VK_STRUCTURE_TYPE_DESCRIPTOR_SET_LAYOUT_CREATE_INFO;
  createInfo.pNext = nullptr;
  createInfo.flags = 0;
  createInfo.bindingCount = bindingCount;
  createInfo.pBindings = bindings;
  VK_CHECK(
      vkCreateDescriptorSetLayout(device, &createInfo, nullptr, setLayout));
}

void createDescriptorPool(
    const VkDevice device,
    const VkDescriptorPoolSize* poolSizes,
    const uint32_t poolSizeCount,
    const uint32_t maxSets,
    VkDescriptorPool* const descriptorPool) {
  VkDescriptorPoolCreateInfo createInfo{};
  createInfo.sType = VK_STRUCTURE_TYPE_DESCRIPTOR_POOL_CREATE_INFO;
  createInfo.pNext = nullptr;
  createInfo.flags = 0;
  createInfo.maxSets = maxSets;
  createInfo.poolSizeCount = poolSizeCount;
  createInfo.pPoolSizes = poolSizes;
  VK_CHECK(
      vkCreateDescriptorPool(device, &createInfo, nullptr, descriptorPool));
}

void allocateDescriptorSet(
    const VkDevice device,
    const VkDescriptorPool descriptorPool,
    const VkDescriptorSetLayout* const descriptorSetLayout,
    VkDescriptorSet* const descriptorSet) {
  VkDescriptorSetAllocateInfo allocateInfo{};
  allocateInfo.sType = VK_STRUCTURE_TYPE_DESCRIPTOR_SET_ALLOCATE_INFO;
  allocateInfo.pNext = nullptr;
  allocateInfo.descriptorPool = descriptorPool;
  allocateInfo.descriptorSetCount = 1;
  allocateInfo.pSetLayouts = descriptorSetLayout;
  VK_CHECK(vkAllocateDescriptorSets(device, &allocateInfo, descriptorSet));
}

void createDescriptorSetLayoutSinglePool(
    const VkDevice device,
    const std::vector<VkDescriptorType>& descrTypes,
    VkDescriptorSetLayout* const descrSetLayout,
    VkDescriptorPool* const descrPool,
    VkDescriptorSet* const descrSet) {
  const auto size = descrTypes.size();
  std::vector<VkDescriptorSetLayoutBinding> bindings;
  std::vector<VkDescriptorPoolSize> poolSizes;
  uint32_t i = 0;
  for (const auto& descrType : descrTypes) {
    bindings.push_back(descriptorSetLayoutBinding(i, descrType));
    poolSizes.push_back(VkDescriptorPoolSize{descrType, 1});
    i++;
  }
  createDescriptorSetLayout(device, bindings.data(), size, descrSetLayout);
  createDescriptorPool(
      device, poolSizes.data(), size, 1 /* maxSets */, descrPool);
  allocateDescriptorSet(device, *descrPool, descrSetLayout, descrSet);
}

void allocateCommandBuffer(VkDevice device, VkCommandBuffer* commandBuffer) {
  VkCommandBufferAllocateInfo commandBufferAllocateInfo{};
  commandBufferAllocateInfo.sType =
      VK_STRUCTURE_TYPE_COMMAND_BUFFER_ALLOCATE_INFO;
  commandBufferAllocateInfo.commandPool = context().commandPool();
  commandBufferAllocateInfo.level = VK_COMMAND_BUFFER_LEVEL_PRIMARY;
  commandBufferAllocateInfo.commandBufferCount = 1;

  VK_CHECK(vkAllocateCommandBuffers(
      device, &commandBufferAllocateInfo, commandBuffer));
}

void beginCommandBuffer(VkCommandBuffer commandBuffer) {
  VkCommandBufferBeginInfo beginInfo{};
  beginInfo.sType = VK_STRUCTURE_TYPE_COMMAND_BUFFER_BEGIN_INFO;
  beginInfo.flags = VK_COMMAND_BUFFER_USAGE_ONE_TIME_SUBMIT_BIT;
  VK_CHECK(vkBeginCommandBuffer(commandBuffer, &beginInfo));
}

void endCommandBuffer(VkCommandBuffer commandBuffer) {
  VK_CHECK(vkEndCommandBuffer(commandBuffer));
}

void submitAndWaitCommandBuffer(
    VkDevice device,
    VkQueue queue,
    VkCommandBuffer commandBuffer) {
  VkSubmitInfo submitInfo{};
  submitInfo.sType = VK_STRUCTURE_TYPE_SUBMIT_INFO;
  submitInfo.commandBufferCount = 1;
  submitInfo.pCommandBuffers = &commandBuffer;

  VkFence fence;
  VkFenceCreateInfo fenceCreateInfo{};
  fenceCreateInfo.sType = VK_STRUCTURE_TYPE_FENCE_CREATE_INFO;
  fenceCreateInfo.flags = 0;
  VK_CHECK(vkCreateFence(device, &fenceCreateInfo, NULL, &fence))

  VK_CHECK(vkQueueSubmit(queue, 1, &submitInfo, fence));
  vkWaitForFences(device, 1, &fence, VK_TRUE, ComputeUnit::kFenceTimeoutNanos);

  vkDestroyFence(device, fence, NULL);
}

ComputeUnit::~ComputeUnit() {
  vkDestroyShaderModule(context().device(), computeShaderModule_, nullptr);
  vkDestroyPipelineLayout(context().device(), pipelineLayout_, nullptr);
  vkDestroyPipeline(context().device(), pipeline_, nullptr);
}

void ComputeUnit::createComputePipeline(
    const uint32_t* const code,
    const uint32_t codeSize,
    const VkPipelineCache pipelineCache,
    const VkDescriptorSetLayout descrSetLayout,
    const WorkGroupSize workGroupSize) {
  const auto device = context().device();
  VkShaderModuleCreateInfo createInfo{};
  createInfo.sType = VK_STRUCTURE_TYPE_SHADER_MODULE_CREATE_INFO;
  createInfo.pCode = code;
  createInfo.codeSize = codeSize;

  VK_CHECK(vkCreateShaderModule(
      device, &createInfo, nullptr, &computeShaderModule_));

  VkSpecializationMapEntry spMapEntries[3];
  {
    uint32_t offset = 0;
    size_t size = sizeof(WorkGroupSize::x);
    spMapEntries[0].constantID = 1;
    spMapEntries[0].offset = offset;
    spMapEntries[0].size = size;
    offset += size;
    size = sizeof(WorkGroupSize::y);
    spMapEntries[1].constantID = 2;
    spMapEntries[1].offset = offset;
    spMapEntries[1].size = size;
    offset += size;
    size = sizeof(WorkGroupSize::z);
    spMapEntries[2].constantID = 3;
    spMapEntries[2].offset = offset;
    spMapEntries[2].size = size;
  }
  VkSpecializationInfo spInfo;
  spInfo.mapEntryCount = 3;
  spInfo.pMapEntries = spMapEntries;
  spInfo.dataSize = sizeof(workGroupSize);
  spInfo.pData = &workGroupSize;

  VkPipelineShaderStageCreateInfo shaderStageCreateInfo{};
  shaderStageCreateInfo.sType =
      VK_STRUCTURE_TYPE_PIPELINE_SHADER_STAGE_CREATE_INFO;
  shaderStageCreateInfo.stage = VK_SHADER_STAGE_COMPUTE_BIT;
  shaderStageCreateInfo.module = computeShaderModule_;
  shaderStageCreateInfo.pName = "main";
  shaderStageCreateInfo.pSpecializationInfo = &spInfo;

  VkPipelineLayoutCreateInfo pipelineLayoutCreateInfo{};
  pipelineLayoutCreateInfo.sType =
      VK_STRUCTURE_TYPE_PIPELINE_LAYOUT_CREATE_INFO;
  pipelineLayoutCreateInfo.setLayoutCount = 1;
  pipelineLayoutCreateInfo.pSetLayouts = &descrSetLayout;

  VK_CHECK(vkCreatePipelineLayout(
      device, &pipelineLayoutCreateInfo, nullptr, &pipelineLayout_));

  VkComputePipelineCreateInfo pipelineCreateInfo{};
  pipelineCreateInfo.sType = VK_STRUCTURE_TYPE_COMPUTE_PIPELINE_CREATE_INFO;
  pipelineCreateInfo.stage = shaderStageCreateInfo;
  pipelineCreateInfo.layout = pipelineLayout_;

  VK_CHECK(vkCreateComputePipelines(
      device, pipelineCache, 1, &pipelineCreateInfo, nullptr, &pipeline_));
}

#ifdef USE_VULKAN_SHADERC_RUNTIME
void ComputeUnit::createComputePipelineCompile(
    const std::string& glslSrc,
    const VkPipelineCache pipelineCache,
    const VkDescriptorSetLayout& descrSetLayout,
    const WorkGroupSize workGroupSize) {
  shaderc::Compiler compiler{};
  shaderc::CompileOptions options[];
  options.SetGenerateDebugInfo();
  options.SetTargetEnvironment(
      shaderc_target_env_vulkan, shaderc_env_version_vulkan_1_0);
  options.SetForcedVersionProfile(450, shaderc_profile_core);
  const shaderc::SpvCompilationResult compilationResult = compiler.CompileGlslToSpv(
      glslSrc.c_str(),
      glslSrc.size(),
      shaderc_compute_shader,
      "vulkan_shader.comp",
      "main",
      options);
  const auto compilationStatus = compilationResult.GetCompilationStatus();
  TORCH_INTERNAL_ASSERT(
      compilationStatus == shaderc_compilation_status_success,
      "Shader compilation error: status:",
      compilationStatus,
      compilationResult.GetErrorMessage());
  const std::vector<uint32_t> shaderSpvCode(
      compilationResult.cbegin(), compilationResult.cend());
  const auto codeSizeBytes = 4 * shaderSpvCode.size();
  createComputePipeline(
      shaderSpvCode.data(),
      codeSizeBytes,
      pipelineCache,
      descrSetLayout,
      workGroupSize);
}
#endif

void ComputeUnit::createCommandBuffer(VkDescriptorSet& descriptorSet) {
<<<<<<< HEAD
  auto device = context().device();
  allocateCommandBuffer(device, &commandBuffer_);
  beginCommandBuffer(commandBuffer_);
=======
  const auto device = context().device();
  VkCommandBufferAllocateInfo commandBufferAllocateInfo{};
  commandBufferAllocateInfo.sType =
      VK_STRUCTURE_TYPE_COMMAND_BUFFER_ALLOCATE_INFO;
  commandBufferAllocateInfo.commandPool = context().commandPool();
  commandBufferAllocateInfo.level = VK_COMMAND_BUFFER_LEVEL_PRIMARY;
  commandBufferAllocateInfo.commandBufferCount = 1;

  VK_CHECK(vkAllocateCommandBuffers(
      device, &commandBufferAllocateInfo, &commandBuffer_));

  VkCommandBufferBeginInfo beginInfo{};
  beginInfo.sType = VK_STRUCTURE_TYPE_COMMAND_BUFFER_BEGIN_INFO;
  beginInfo.flags = VK_COMMAND_BUFFER_USAGE_ONE_TIME_SUBMIT_BIT;
  VK_CHECK(vkBeginCommandBuffer(commandBuffer_, &beginInfo));
>>>>>>> 236e747f

  vkCmdBindPipeline(commandBuffer_, VK_PIPELINE_BIND_POINT_COMPUTE, pipeline_);
  vkCmdBindDescriptorSets(
      commandBuffer_,
      VK_PIPELINE_BIND_POINT_COMPUTE,
      pipelineLayout_,
      0,
      1,
      &descriptorSet,
      0,
      nullptr);
}

void ComputeUnit::addMemoryBarrier(
    const VkPipelineStageFlags srcStageMask,
    const VkAccessFlags srcAccessMask,
    const VkPipelineStageFlags dstStageMask,
    const VkAccessFlags dstAccessMask) {
  VkMemoryBarrier barrier{};
  barrier.sType = VK_STRUCTURE_TYPE_MEMORY_BARRIER;
  barrier.pNext = nullptr;
  barrier.srcAccessMask = srcAccessMask;
  barrier.dstAccessMask = dstAccessMask;
  vkCmdPipelineBarrier(
      commandBuffer_,
      srcStageMask,
      dstStageMask,
      0,
      1,
      &barrier,
      0,
      nullptr,
      0,
      nullptr);
}

void ComputeUnit::dispatchCommandBuffer(
    const uint32_t groupCountX,
    const uint32_t groupCountY,
    const uint32_t groupCountZ) {
  vkCmdDispatch(commandBuffer_, groupCountX, groupCountY, groupCountZ);
}

void ComputeUnit::endCommandBuffer() {
  at::native::vulkan::detail::endCommandBuffer(commandBuffer_);
}

void ComputeUnit::dispatchCommandBuffer(
    const uint32_t gridX,
    const uint32_t gridY,
    const uint32_t gridZ,
    const WorkGroupSize workGroupSize) {
  dispatchCommandBuffer(
      UP_DIV(gridX, workGroupSize.x),
      UP_DIV(gridY, workGroupSize.y),
      UP_DIV(gridZ, workGroupSize.z));
}

void ComputeUnit::submitAndWaitCommandBuffer() {
<<<<<<< HEAD
  at::native::vulkan::detail::submitAndWaitCommandBuffer(
      context().device(), context().queue(), commandBuffer_);
=======
  VkSubmitInfo submitInfo{};
  submitInfo.sType = VK_STRUCTURE_TYPE_SUBMIT_INFO;
  submitInfo.commandBufferCount = 1;
  submitInfo.pCommandBuffers = &commandBuffer_;

  VkFence fence{};
  VkFenceCreateInfo fenceCreateInfo{};
  fenceCreateInfo.sType = VK_STRUCTURE_TYPE_FENCE_CREATE_INFO;
  fenceCreateInfo.flags = 0;
  VK_CHECK(vkCreateFence(context().device(), &fenceCreateInfo, NULL, &fence))

  VK_CHECK(vkQueueSubmit(context().queue(), 1, &submitInfo, fence));
  vkWaitForFences(context().device(), 1, &fence, VK_TRUE, kFenceTimeoutNanos);

  vkDestroyFence(context().device(), fence, NULL);
>>>>>>> 236e747f
}

VBuffer makeUniformConstBuffer(const void* const ptr, const VkDeviceSize size) {
  VBuffer constBuffer = VBuffer::makeUniformBuffer(size);
  constBuffer.copy_from_host_to_device(ptr, size);
  return constBuffer;
}

ComputeUnitFactory::ComputeUnitFactory(const VkDevice device)
    : device_(device) {
  VkPipelineCacheCreateInfo createInfo{};
  createInfo.sType = VK_STRUCTURE_TYPE_PIPELINE_CACHE_CREATE_INFO;
  createInfo.pNext = nullptr;
  createInfo.flags = 0;
  createInfo.initialDataSize = 0;
  createInfo.pInitialData = nullptr;
  VK_CHECK(vkCreatePipelineCache(
      device_, &createInfo, nullptr /* allocator */, &pipelineCache_));
}

ComputeUnitFactory::~ComputeUnitFactory() {
  vkDestroyPipelineCache(device_, pipelineCache_, nullptr /* allocator */);
}

std::string ComputeUnitFactory::getCacheKey(
    const char* const key,
    const WorkGroupSize workGroupSize) {
  std::stringstream ss;
  ss << key << ':' << workGroupSize.x << ':' << workGroupSize.y << ':'
     << workGroupSize.z;
  return ss.str();
}

ComputeUnit& ComputeUnitFactory::get(
    const std::string& cacheKey,
    const std::function<std::shared_ptr<ComputeUnit>()> factoryFn) {
  const auto it = computeUnits_.find(cacheKey);
  if (it != computeUnits_.end()) {
    return *(it->second.get());
  }
  auto computeUnit = factoryFn();
  computeUnits_.insert(std::make_pair(cacheKey, computeUnit));
  return *(computeUnit.get());
}

#ifdef USE_VULKAN_SHADERC_RUNTIME
ComputeUnit& ComputeUnitFactory::get(
    const char* const key,
    const char* const glslSrc,
    const VkDescriptorSetLayout descrSetLayout,
    const WorkGroupSize workGroupSize) {
  return get(
      getCacheKey(key, workGroupSize),
      [glslSrc,
       pipelineCache = pipelineCache_,
       descrSetLayout,
       workGroupSize]() {
        return std::make_shared<ComputeUnit>(
            glslSrc, pipelineCache, descrSetLayout, workGroupSize);
      });
}
#else
ComputeUnit& ComputeUnitFactory::get(
    const char* const key,
    const uint32_t* const code,
    const uint32_t codeSize,
    const VkDescriptorSetLayout descrSetLayout,
    const WorkGroupSize workGroupSize) {
  return get(
      getCacheKey(key, workGroupSize),
      [code,
       codeSize,
       pipelineCache = pipelineCache_,
       descrSetLayout,
       workGroupSize]() {
        return std::make_shared<ComputeUnit>(
            code, codeSize, pipelineCache, descrSetLayout, workGroupSize);
      });
}
#endif

// VBuffer <-> VImage
void copy_buffer_to_image(const VBuffer& buffer, VImage& image) {
  const auto device = context().device();
  const auto physicalDevice = context().physicalDevice();
  struct ConstBlock {
    int32_t w;
    int32_t h;
  };
  const ConstBlock constBlock{image.w(), image.h()};
  VBuffer constBuffer =
      makeUniformConstBuffer(&constBlock, sizeof(constBlock));

  VkDescriptorSetLayout descrSetLayout{};
  VkDescriptorSetLayoutBinding bindings[] = {
      descriptorSetLayoutBinding(0, VK_DESCRIPTOR_TYPE_STORAGE_IMAGE),
      descriptorSetLayoutBinding(1, VK_DESCRIPTOR_TYPE_STORAGE_BUFFER),
      descriptorSetLayoutBinding(2, VK_DESCRIPTOR_TYPE_UNIFORM_BUFFER)};
  createDescriptorSetLayout(
      device, bindings, 3 /* bindingsCount */, &descrSetLayout);

  VkDescriptorPool descrPool{};
  VkDescriptorPoolSize poolSizes[] = {{VK_DESCRIPTOR_TYPE_STORAGE_IMAGE, 1},
                                      {VK_DESCRIPTOR_TYPE_STORAGE_BUFFER, 1},
                                      {VK_DESCRIPTOR_TYPE_UNIFORM_BUFFER, 1}};
  createDescriptorPool(
      device, poolSizes, 3 /* poolSizeCount */, 1 /* maxSets */, &descrPool);

  VkDescriptorSet descrSet{};
  allocateDescriptorSet(device, descrPool, &descrSetLayout, &descrSet);

  image.bindStorageImage(descrSet, 0);
  buffer.bind(descrSet, 1);
  constBuffer.bind(descrSet, 2);
  WorkGroupSize workGroupSize{8, 8, 1};

  auto& computeUnit = context().computeUnitFactory().get(
      GLSL_SPV(nchw_to_image), descrSetLayout, workGroupSize);
  computeUnit.createCommandBuffer(descrSet);

  image.addImageMemoryBarrierToGeneral(computeUnit.commandBuffer());
  buffer.addBufferMemoryBarrier(
      computeUnit.commandBuffer(), 0, buffer.sizeBytes());
  computeUnit.addMemoryBarrier(
      VK_PIPELINE_STAGE_HOST_BIT,
      VK_ACCESS_HOST_WRITE_BIT,
      VK_PIPELINE_STAGE_COMPUTE_SHADER_BIT,
      VK_ACCESS_SHADER_READ_BIT);
  computeUnit.dispatchCommandBuffer(
      image.w(), image.h(), image.d(), workGroupSize);
  computeUnit.endCommandBuffer();
  computeUnit.submitAndWaitCommandBuffer();

  vkDestroyDescriptorPool(device, descrPool, nullptr);
  vkDestroyDescriptorSetLayout(device, descrSetLayout, nullptr);
}

void copy_image_to_buffer(
    const VImage& image,
    VBuffer& buffer,
    bool addBufferMemoryBarrierForHost) {
  const auto device = context().device();
  const auto physicalDevice = context().physicalDevice();
  TORCH_INTERNAL_ASSERT(
      buffer.sizeBytes() >= image.capacityBytes(),
      "VulkanBuffer's capacity is less than VulkanImage capacity to copy from");
  struct ConstBlock {
    int32_t w;
    int32_t h;
  };
  const ConstBlock constBlock{image.w(), image.h()};
  VBuffer constBuffer =
      makeUniformConstBuffer(&constBlock, sizeof(constBlock));

  VkDescriptorSetLayout descrSetLayout{};
  const VkDescriptorSetLayoutBinding bindings[] = {
      descriptorSetLayoutBinding(0, VK_DESCRIPTOR_TYPE_COMBINED_IMAGE_SAMPLER),
      descriptorSetLayoutBinding(1, VK_DESCRIPTOR_TYPE_STORAGE_BUFFER),
      descriptorSetLayoutBinding(2, VK_DESCRIPTOR_TYPE_UNIFORM_BUFFER)};
  createDescriptorSetLayout(
      device, bindings, 3 /* bindingsCount */, &descrSetLayout);

  VkDescriptorPool descrPool{};
  const VkDescriptorPoolSize poolSizes[] = {
      {VK_DESCRIPTOR_TYPE_COMBINED_IMAGE_SAMPLER, 1},
      {VK_DESCRIPTOR_TYPE_STORAGE_BUFFER, 1},
      {VK_DESCRIPTOR_TYPE_UNIFORM_BUFFER, 1}};
  createDescriptorPool(
      device, poolSizes, 3 /* poolSizeCount */, 1 /* maxSets */, &descrPool);

  VkDescriptorSet descrSet{};
  allocateDescriptorSet(device, descrPool, &descrSetLayout, &descrSet);

  image.bindShaderRead(descrSet, 0);
  buffer.bind(descrSet, 1);
  constBuffer.bind(descrSet, 2);

  const WorkGroupSize workGroupSize{8, 8, 1};
  auto& computeUnit = context().computeUnitFactory().get(
      GLSL_SPV(image_to_nchw), descrSetLayout, workGroupSize);

  computeUnit.createCommandBuffer(descrSet);
  image.addImageMemoryBarrierToShaderRead(computeUnit.commandBuffer());
  computeUnit.dispatchCommandBuffer(
      image.w(), image.h(), image.d(), workGroupSize);

  if (addBufferMemoryBarrierForHost) {
    computeUnit.addMemoryBarrier(
        VK_PIPELINE_STAGE_COMPUTE_SHADER_BIT,
        VK_ACCESS_SHADER_WRITE_BIT,
        VK_PIPELINE_STAGE_HOST_BIT,
        VK_ACCESS_HOST_READ_BIT);
  }
  computeUnit.endCommandBuffer();
  computeUnit.submitAndWaitCommandBuffer();

  vkDestroyDescriptorPool(device, descrPool, nullptr);
  vkDestroyDescriptorSetLayout(device, descrSetLayout, nullptr);
} // VBuffer <-> VImage

void copy_buffer_to_buffer(
    const VBuffer& srcBuffer,
    VBuffer& dstBuffer,
    VkDeviceSize size) {
  auto device = context().device();
  VkCommandBuffer commandBuffer{};
  allocateCommandBuffer(device, &commandBuffer);
  beginCommandBuffer(commandBuffer);

  VkBufferCopy copyRegion{};
  copyRegion.srcOffset = 0;
  copyRegion.dstOffset = 0;
  copyRegion.size = size;
  vkCmdCopyBuffer(
      commandBuffer,
      srcBuffer.vkbuffer(),
      dstBuffer.vkbuffer(),
      1,
      &copyRegion);

  endCommandBuffer(commandBuffer);
  submitAndWaitCommandBuffer(device, context().queue(), commandBuffer);
}

// VulkanTensor

class VulkanTensor::Impl final {
 public:
  explicit Impl(std::vector<int64_t> sizes)
      : sizes_(std::move(sizes)),
        strides_(std::vector<int64_t>(sizes_.size())),
        numel_(std::accumulate(
            std::begin(sizes_),
            std::end(sizes_),
            1,
            std::multiplies<int64_t>())) {
    TORCH_CHECK(
        initVulkanContextOnce(), "Vulkan Failed to create Vulkan Context");
  }

  std::vector<int64_t> sizes() const {
    return sizes_;
  }

  std::vector<int64_t> strides() const {
    return strides_;
  }

  inline int64_t dim() const {
    return sizes_.size();
  }

  inline int64_t numel() const {
    return numel_;
  }

  inline bool has_buffer() const {
    return static_cast<bool>(buffer_);
  }

  inline VBuffer* buffer() {
    return buffer_.get();
  }

  const VBuffer* buffer() const {
    return buffer_.get();
  }

  inline bool can_be_image() const {
    return dim() <= 4;
  }

  inline bool has_image() const {
    return static_cast<bool>(image_);
  }

  inline bool has_storage() {
    return has_buffer();
  }

  ImageSizes imageSizes_W_H_NC4() {
    TORCH_INTERNAL_ASSERT(
        can_be_image(),
        "Vulkan: Only Tensors with dim <= 4 can be represented as Vulkam Image");
    auto d = dim();
    uint32_t wd = 1;
    uint32_t hd = 1;
    uint32_t dd = 1;
    if (d == 4) {
      wd = sizes_[3];
      hd = sizes_[2];
      dd = sizes_[1] * sizes_[0];
    } else if (d == 3) {
      wd = sizes_[2];
      hd = sizes_[1];
      dd = sizes_[0];
    } else if (d == 2) {
      wd = sizes_[1];
      hd = sizes_[0];
    } else if (d == 1) {
      wd = sizes_[0];
    }

    return {{wd, hd, UP_DIV(dd, 4)}, {wd, hd, dd}};
  }

  VImage* image(const c10::optional<ImageSizes> imageSizes = c10::nullopt) {
    if (image_) {
      return image_.get();
    }

    if (imageSizes.has_value()) {
      image_ = std::make_unique<VImage>(*imageSizes);
      return image_.get();
    }

    image_ = std::make_unique<VImage>(imageSizes_W_H_NC4());
    if (buffer_) {
      copy_buffer_to_image(*buffer_, *image_);
    }
    return image_.get();
  }

  const VImage* image(
      c10::optional<ImageSizes> imageSizes = c10::nullopt) const {
    return const_cast<VulkanTensor::Impl*>(this)->image(imageSizes);
  }

  VkDeviceSize buffer_size_for_sizes(std::vector<int64_t> sizes) {
    const auto d = sizes.size();
    const auto numel = std::accumulate(
        std::begin(sizes), std::end(sizes), 1, std::multiplies<int64_t>());
    VkDeviceSize bufferSize{sizeof(float) * numel};
    // alignment to be able to copy between image and buffer
    if (d == 4) {
      bufferSize =
          sizeof(float) * ALIGN_UP4(sizes[0] * sizes[1]) * sizes[2] * sizes[3];
    } else if (d == 3) {
      bufferSize = sizeof(float) * ALIGN_UP4(sizes[0]) * sizes[1] * sizes[2];
    } else if (d == 2) {
      bufferSize = sizeof(float) * 4 * sizes[0] * sizes[1];
    } else if (d == 1) {
      bufferSize = sizeof(float) * 4 * sizes[0];
    }
    return bufferSize;
  }

  void allocate_storage() {
    buffer_ = std::make_unique<VBuffer>(buffer_size_for_sizes(sizes_));
  }

  void set_data_from_host(const float* const inputData) {
    if (!has_storage()) {
      allocate_storage();
    }
    buffer_->copy_from_host_to_device(
        (const void*)inputData, sizeof(float) * numel_);
  }

<<<<<<< HEAD
  void copy_data_to_host(float* outputData) const {
    sync_image_to_buffer();
    buffer_->copy_from_device_to_host(outputData, sizeof(float) * numel_);
  }

  void sync_image_to_buffer() const {
=======
  void copy_data_to_host(float* const outputData) const {
>>>>>>> 236e747f
    if (has_image()) {
      copy_image_to_buffer(
          *image(),
          *(const_cast<VBuffer*>(buffer())),
          true /* memory barrier for host memory map */);
    }
  }

 private:
  std::vector<int64_t> sizes_;
  std::vector<int64_t> strides_;
  int64_t numel_;
  std::unique_ptr<VBuffer> buffer_;
  std::unique_ptr<VImage> image_;
};

std::shared_ptr<VulkanTensor::Impl> VulkanTensor::impl() {
  return impl_;
}

std::shared_ptr<const VulkanTensor::Impl> VulkanTensor::impl() const {
  return impl_;
}

std::vector<int64_t> VulkanTensor::sizes() const {
  return impl()->sizes();
}

void VulkanTensor::sync_image_to_buffer() const {
  return impl()->sync_image_to_buffer();
}

std::vector<int64_t> VulkanTensor::strides() const {
  return impl()->strides();
}

int64_t VulkanTensor::dim() const {
  return impl()->dim();
}

int64_t VulkanTensor::numel() const {
  return impl()->numel();
}

bool VulkanTensor::has_storage() const {
  return impl()->has_buffer();
}

void VulkanTensor::allocate_storage() {
  impl()->allocate_storage();
}

void VulkanTensor::set_data_from_host(const float* const inputData) {
  impl()->set_data_from_host(inputData);
}

void VulkanTensor::copy_data_to_host(float* const outputData) const {
  impl()->copy_data_to_host(outputData);
}

bool VulkanTensor::has_buffer() const {
  return impl()->has_buffer();
}

VBuffer* VulkanTensor::buffer() {
  return impl()->buffer();
}

const VBuffer* VulkanTensor::buffer() const {
  return impl()->buffer();
}

bool VulkanTensor::can_be_image() const {
  return impl()->can_be_image();
}

bool VulkanTensor::has_image() const {
  return impl()->has_image();
}

VImage* VulkanTensor::image(const c10::optional<ImageSizes> imageSizes) {
  return impl()->image(imageSizes);
}

const VImage* VulkanTensor::image(const c10::optional<ImageSizes> imageSizes) const {
  return impl()->image(imageSizes);
}

VulkanTensor::VulkanTensor(std::vector<int64_t> sizes)
    : impl_(std::make_shared<Impl>(std::move(sizes))) {}

std::ostream& operator<<(std::ostream& s, const ImageSize& imageSize) {
  s << "ImageSize{" << imageSize[0] << ", " << imageSize[1] << ", "
    << imageSize[2] << "}";
  return s;
}
std::ostream& operator<<(std::ostream& s, const ImageSizes& imageSizes) {
  s << "ImageSizes{imageSize:" << imageSizes.imageSize
    << ", dataSize:" << imageSizes.dataSize << "}";
  return s;
}

std::ostream& operator<<(std::ostream& s, const WorkGroupSize& workGroupSize) {
  s << "WorkGroupSize{" << workGroupSize.x << " " << workGroupSize.y << " "
    << workGroupSize.z << "}";
  return s;
}

} // namespace detail
} // namespace vulkan
} // namespace native
} // namespace at<|MERGE_RESOLUTION|>--- conflicted
+++ resolved
@@ -858,11 +858,6 @@
 #endif
 
 void ComputeUnit::createCommandBuffer(VkDescriptorSet& descriptorSet) {
-<<<<<<< HEAD
-  auto device = context().device();
-  allocateCommandBuffer(device, &commandBuffer_);
-  beginCommandBuffer(commandBuffer_);
-=======
   const auto device = context().device();
   VkCommandBufferAllocateInfo commandBufferAllocateInfo{};
   commandBufferAllocateInfo.sType =
@@ -878,7 +873,6 @@
   beginInfo.sType = VK_STRUCTURE_TYPE_COMMAND_BUFFER_BEGIN_INFO;
   beginInfo.flags = VK_COMMAND_BUFFER_USAGE_ONE_TIME_SUBMIT_BIT;
   VK_CHECK(vkBeginCommandBuffer(commandBuffer_, &beginInfo));
->>>>>>> 236e747f
 
   vkCmdBindPipeline(commandBuffer_, VK_PIPELINE_BIND_POINT_COMPUTE, pipeline_);
   vkCmdBindDescriptorSets(
@@ -938,10 +932,6 @@
 }
 
 void ComputeUnit::submitAndWaitCommandBuffer() {
-<<<<<<< HEAD
-  at::native::vulkan::detail::submitAndWaitCommandBuffer(
-      context().device(), context().queue(), commandBuffer_);
-=======
   VkSubmitInfo submitInfo{};
   submitInfo.sType = VK_STRUCTURE_TYPE_SUBMIT_INFO;
   submitInfo.commandBufferCount = 1;
@@ -957,7 +947,6 @@
   vkWaitForFences(context().device(), 1, &fence, VK_TRUE, kFenceTimeoutNanos);
 
   vkDestroyFence(context().device(), fence, NULL);
->>>>>>> 236e747f
 }
 
 VBuffer makeUniformConstBuffer(const void* const ptr, const VkDeviceSize size) {
@@ -1317,16 +1306,12 @@
         (const void*)inputData, sizeof(float) * numel_);
   }
 
-<<<<<<< HEAD
-  void copy_data_to_host(float* outputData) const {
+  void copy_data_to_host(float* const outputData) const {
     sync_image_to_buffer();
     buffer_->copy_from_device_to_host(outputData, sizeof(float) * numel_);
   }
 
   void sync_image_to_buffer() const {
-=======
-  void copy_data_to_host(float* const outputData) const {
->>>>>>> 236e747f
     if (has_image()) {
       copy_image_to_buffer(
           *image(),
