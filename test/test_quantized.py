--- conflicted
+++ resolved
@@ -12,13 +12,8 @@
 from hypothesis import strategies as st
 import hypothesis_utils as hu
 
-<<<<<<< HEAD
-from common_utils import TEST_WITH_UBSAN, TestCase, run_tests, IS_WINDOWS
-from common_quantized import _quantize, _dequantize, _requantize, _calculate_dynamic_qparams
-=======
 from common_utils import TEST_WITH_UBSAN, TestCase, run_tests, IS_WINDOWS, IS_PPC
 from common_quantized import _quantize, _dequantize, _calculate_dynamic_qparams
->>>>>>> 661d0b2b
 
 
 # Make sure we won't have overflows from vpmaddubsw instruction used in FBGEMM.
@@ -323,19 +318,6 @@
     " well with UBSAN at the moment, so we skip the test if"
     " we are in a UBSAN environment.",
 )
-<<<<<<< HEAD
-class TestDynamicQuantizedLinear(unittest.TestCase):
-    """Tests the correctness of the dynamic quantized linear and linear_relu op."""
-    @given(
-        use_bias=st.booleans(),
-        use_relu=st.booleans(),
-    )
-    def test_qlinear(self, use_bias, use_relu):
-        batch_size = 1
-        input_channels = 2
-        output_channels = 2
-
-=======
 class TestDynamicQuantizedLinear(TestCase):
     """Tests the correctness of the dynamic quantized linear and linear_relu op."""
     @given(
@@ -346,18 +328,12 @@
         use_relu=st.booleans(),
     )
     def test_qlinear(self, batch_size, input_channels, output_channels, use_bias, use_relu):
->>>>>>> 661d0b2b
         qlinear_prepack = torch.ops.quantized.fbgemm_linear_prepack
         if use_relu:
             qlinear_dynamic = torch.ops.quantized.fbgemm_linear_relu_dynamic
         else:
             qlinear_dynamic = torch.ops.quantized.fbgemm_linear_dynamic
 
-<<<<<<< HEAD
-        W_fp32 = torch.tensor([[-150, 100], [100, -150]], dtype=torch.float)
-        b_fp32 = torch.tensor([13, -20], dtype=torch.float) if use_bias else None
-        X_fp32 = torch.tensor([[100, -150]], dtype=torch.float)
-=======
         X_scale = 1.0
         X_zp = 0
         X_value_min = 0
@@ -404,23 +380,10 @@
         b_fp32 = torch.from_numpy(
             _dequantize(b_q0, X_scale * W_scale, 0)
         ).to(dtype=torch.float) if use_bias else None
->>>>>>> 661d0b2b
 
         W_scale, W_zp = _calculate_dynamic_qparams(W_fp32, torch.qint8)
         W_q = torch.quantize_linear(W_fp32, scale=W_scale, zero_point=W_zp, dtype=torch.qint8)
 
-<<<<<<< HEAD
-        # Weight prepacking operator for dynamic quantized Linear
-        W_prepack = qlinear_prepack(W_q)
-        # Dynamic quantized Linear operator with prepacked weight
-        Y_fp32 = qlinear_dynamic(X_fp32, W_prepack, b_fp32)
-
-        Y_fp32_ref = F.linear(X_fp32, W_fp32, b_fp32)
-        if use_relu:
-            Y_fp32_ref[Y_fp32_ref < 0.0] = 0.0
-
-        torch.testing.assert_allclose(Y_fp32, Y_fp32_ref, rtol=0.0001, atol=1e-3)
-=======
         # Observe X_fp32 and determine X_scale and X_zero_point, this should match
         # internals of dynamic linear.
         X_scale, X_zp = _calculate_dynamic_qparams(X_fp32, torch.quint8)
@@ -453,7 +416,6 @@
 
         self.assertEqual(Y_fp32, Y_fp32_ref,
                          message="torch.ops.quantized.fbgemm_linear_dynamic results are off")
->>>>>>> 661d0b2b
 
 
 @unittest.skipIf(
