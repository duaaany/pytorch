--- conflicted
+++ resolved
@@ -8,22 +8,6 @@
 import random
 import unittest
 
-<<<<<<< HEAD
-import torch
-
-from torch.testing._internal.common_utils import \
-    (TestCase, run_tests, torch_to_numpy_dtype_dict, suppress_warnings,
-     TEST_NUMPY, IS_MACOS, make_tensor)
-from torch.testing._internal.common_methods_invocations import \
-    (unary_ufuncs)
-from torch.testing._internal.common_device_type import \
-    (instantiate_device_type_tests, ops, dtypes, OpDTypes)
-from torch.testing import \
-    (floating_types_and, integral_types, all_types_and_complex_and)
-
-if TEST_NUMPY:
-    import numpy as np
-=======
 from torch._six import inf, nan
 from torch.testing._internal.common_utils import (
     TestCase, run_tests, torch_to_numpy_dtype_dict, suppress_warnings,
@@ -32,13 +16,13 @@
     unary_ufuncs)
 from torch.testing._internal.common_device_type import (
     instantiate_device_type_tests, ops, dtypes, onlyCPU, onlyOnCPUAndCUDA,
-    onlyCUDA, dtypesIfCUDA, precisionOverride, skipCUDAIfRocm, dtypesIfCPU)
+    onlyCUDA, dtypesIfCUDA, precisionOverride, skipCUDAIfRocm, dtypesIfCPU,
+    OpDTypes)
 from torch.testing import (
     floating_types_and, integral_types, all_types_and_complex_and, floating_types)
 
 if TEST_SCIPY:
     import scipy
->>>>>>> 739a307a
 
 # Tests for unary "universal functions (ufuncs)" that accept a single
 # tensor and have common properties like:
